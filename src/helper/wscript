## -*- Mode: python; py-indent-offset: 4; indent-tabs-mode: nil; coding: utf-8; -*-

def build(bld):
    helper = bld.create_ns3_module('helper', ['internet-stack', 'wifi', 'point-to-point', 'csma', 'olsr', 'global-routing', 'onoff', 'packet-sink', 'udp-echo'])
    helper.source = [
        'node-container.cc',
        'net-device-container.cc',
        'wifi-helper.cc',
        'olsr-helper.cc',
        'point-to-point-helper.cc',
        'csma-helper.cc',
        'mobility-helper.cc',
        'ns2-mobility-helper.cc',
        'ipv4-address-helper.cc',
        'ipv4-static-routing-helper.cc',
        'internet-stack-helper.cc',
        'application-container.cc',
        'on-off-helper.cc',
        'packet-sink-helper.cc',
        'packet-socket-helper.cc',
        'ipv4-interface-container.cc',
        'udp-echo-helper.cc',
        'bridge-helper.cc',
        'yans-wifi-helper.cc',
        'v4ping-helper.cc',
        'nqos-wifi-mac-helper.cc',
        'qos-wifi-mac-helper.cc',
<<<<<<< HEAD
        'ipv4-global-routing-helper.cc',
        'ipv4-list-routing-helper.cc',
        'ipv4-routing-helper.cc',
=======
        'mesh-interface-helper.cc',
        'mesh-helper.cc',
>>>>>>> 87cccdb9
        ]

    headers = bld.new_task_gen('ns3header')
    headers.module = 'helper'
    headers.source = [
        'node-container.h',
        'net-device-container.h',
        'wifi-helper.h',
        'olsr-helper.h',
        'point-to-point-helper.h',
        'csma-helper.h',
        'mobility-helper.h',
        'ns2-mobility-helper.h',
        'ipv4-address-helper.h',
        'ipv4-static-routing-helper.h',
        'internet-stack-helper.h',
        'application-container.h',
        'on-off-helper.h',
        'packet-sink-helper.h',
        'packet-socket-helper.h',
        'ipv4-interface-container.h',
        'udp-echo-helper.h',
        'bridge-helper.h',
        'yans-wifi-helper.h',
        'v4ping-helper.h',
        'nqos-wifi-mac-helper.h',
        'qos-wifi-mac-helper.h',
<<<<<<< HEAD
        'ipv4-global-routing-helper.h',
        'ipv4-list-routing-helper.h',
        'ipv4-routing-helper.h',
=======
        'mesh-interface-helper.h',
        'mesh-helper.h',
>>>>>>> 87cccdb9
        ]

    env = bld.env_of_name('default')
    if env['ENABLE_EMU']:
        helper.source.extend([
                'emu-helper.cc',
                ])
        headers.source.extend([
                'emu-helper.h',
                ])
    if env['ENABLE_TAP']:
        helper.source.extend([
                'tap-bridge-helper.cc',
                ])
        headers.source.extend([
                'tap-bridge-helper.h',
                ])
<|MERGE_RESOLUTION|>--- conflicted
+++ resolved
@@ -25,14 +25,11 @@
         'v4ping-helper.cc',
         'nqos-wifi-mac-helper.cc',
         'qos-wifi-mac-helper.cc',
-<<<<<<< HEAD
         'ipv4-global-routing-helper.cc',
         'ipv4-list-routing-helper.cc',
         'ipv4-routing-helper.cc',
-=======
         'mesh-interface-helper.cc',
         'mesh-helper.cc',
->>>>>>> 87cccdb9
         ]
 
     headers = bld.new_task_gen('ns3header')
@@ -60,14 +57,11 @@
         'v4ping-helper.h',
         'nqos-wifi-mac-helper.h',
         'qos-wifi-mac-helper.h',
-<<<<<<< HEAD
         'ipv4-global-routing-helper.h',
         'ipv4-list-routing-helper.h',
         'ipv4-routing-helper.h',
-=======
         'mesh-interface-helper.h',
         'mesh-helper.h',
->>>>>>> 87cccdb9
         ]
 
     env = bld.env_of_name('default')
