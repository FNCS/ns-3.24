--- conflicted
+++ resolved
@@ -29,80 +29,6 @@
 
 NS_OBJECT_ENSURE_REGISTERED (RandomWaypointMobilityModel);
 
-<<<<<<< HEAD
-static RandomVariableDefaultValue
-g_speed ("RandomWaypointSpeed",
-	 "A random variable used to pick the speed of a random waypoint model.",
-	 "Uniform:0.3:0.7");
-
-static RandomVariableDefaultValue
-g_pause ("RandomWaypointPause",
-	 "A random variable used to pick the pause of a random waypoint model.",
-	 "Constant:2");
-
-static TypeIdDefaultValue
-g_position ("RandomWaypointPosition",
-	    "A random position model used to pick the next waypoint position.",
-	    RandomPosition::GetTypeId (),
-	    "RandomRectanglePosition");
-
-
-RandomWaypointMobilityModelParameters::RandomWaypointMobilityModelParameters ()
-  : m_speed (g_speed.GetCopy ()),
-    m_pause (g_pause.GetCopy ())
-{
-  m_position = g_position.GetValue ().CreateObject ()->GetObject<RandomPosition> ();
-}
-RandomWaypointMobilityModelParameters::RandomWaypointMobilityModelParameters (Ptr<RandomPosition> randomPosition,
-									      const RandomVariable &speed,
-									      const RandomVariable &pause)
-  : m_speed (speed.Copy ()),
-    m_pause (pause.Copy ()),
-    m_position (randomPosition)
-{}
-void 
-RandomWaypointMobilityModelParameters::SetWaypointPositionModel (Ptr<RandomPosition> randomPosition)
-{
-  m_position = randomPosition;
-}
-void 
-RandomWaypointMobilityModelParameters::SetSpeed (const RandomVariable &speed)
-{
-  delete m_speed;
-  m_speed = speed.Copy ();
-}
-void 
-RandomWaypointMobilityModelParameters::SetPause (const RandomVariable &pause)
-{
-  delete m_pause;
-  m_pause = pause.Copy ();
-}
-void 
-RandomWaypointMobilityModelParameters::DoDispose (void)
-{
-  m_position = 0;
-  delete m_pause;
-  delete m_speed;
-  m_pause = 0;
-  m_speed = 0;  
-}
-
-Ptr<RandomWaypointMobilityModelParameters>
-RandomWaypointMobilityModelParameters::GetCurrent (void)
-{
-  static Ptr<RandomWaypointMobilityModelParameters> parameters = 0;
-  if (parameters == 0 ||
-      g_position.IsDirty () ||
-      g_pause.IsDirty () ||
-      g_speed.IsDirty ())
-    {
-      parameters = CreateObject<RandomWaypointMobilityModelParameters> ();
-    }
-  return parameters;
-}
-
-=======
->>>>>>> fd1cb306
 TypeId
 RandomWaypointMobilityModel::GetTypeId (void)
 {
