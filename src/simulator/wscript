## -*- Mode: python; py-indent-offset: 4; indent-tabs-mode: nil; coding: utf-8; -*-
import sys

import Params


def set_options(opt):
    opt.add_option('--high-precision-as-double',
                   help=('Whether to use a double floating point'
                         ' type for high precision time values'
                         ' WARNING: this option only has effect '
                         'with the configure command.'),
                   action="store_true", default=False,
                   dest='high_precision_as_double')


def configure(conf):
    if Params.g_options.high_precision_as_double:
        conf.add_define('USE_HIGH_PRECISION_DOUBLE', 1)
        conf.env['USE_HIGH_PRECISION_DOUBLE'] = 1
        highprec = 'long double'
    else:
        conf.env['USE_HIGH_PRECISION_DOUBLE'] = 0
        highprec = '128-bit integer'
    conf.check_message_custom('high precision time', 'implementation', highprec)

    e = conf.create_header_configurator()
    e.mandatory = False
    e.name = 'stdint.h'
    e.define = 'HAVE_STDINT_H'
    e.run()

    e = conf.create_header_configurator()
    e.mandatory = False
    e.name = 'inttypes.h'
    e.define = 'HAVE_INTTYPES_H'
    e.run()

    e = conf.create_header_configurator()
    e.mandatory = False
    e.name = 'sys/inttypes.h'
    e.define = 'HAVE_SYS_INT_TYPES_H'
    e.run()

    conf.write_config_header('ns3/simulator-config.h')



def build(bld):
    sim = bld.create_ns3_module('simulator', ['core'])
    sim.source = [
        'high-precision.cc',
        'time.cc',
        'event-id.cc',
        'scheduler.cc',
        'scheduler-factory.cc',
        'scheduler-list.cc',
        'scheduler-heap.cc',
        'scheduler-map.cc',
        'event-impl.cc',
        'simulator.cc',
        'time-default-value.cc',
        'timer.cc',
<<<<<<< HEAD
=======
        'event-garbage-collector.cc',
        'watchdog.cc',
>>>>>>> c3b2cb35
        ]

    headers = bld.create_obj('ns3header')
    headers.source = [
        'high-precision.h',
        'nstime.h',
        'event-id.h',
        'event-impl.h',
        'simulator.h',
        'scheduler.h',
        'scheduler-factory.h',
        'simulation-singleton.h',
        'time-default-value.h',
        'timer.h',
        'timer-impl.h',
        'watchdog.h',
        ]

    env = bld.env_of_name('default')
    if env['USE_HIGH_PRECISION_DOUBLE']:
        sim.source.extend([
            'high-precision-double.cc',
            ])
        headers.source.extend([
            'high-precision-double.h',
            ])
    else:
        sim.source.extend([
            'high-precision-128.cc',
            'cairo-wideint.c',
            ])
        headers.source.extend([
            'high-precision-128.h',
            'cairo-wideint-private.h',
            ])
<|MERGE_RESOLUTION|>--- conflicted
+++ resolved
@@ -61,11 +61,7 @@
         'simulator.cc',
         'time-default-value.cc',
         'timer.cc',
-<<<<<<< HEAD
-=======
-        'event-garbage-collector.cc',
         'watchdog.cc',
->>>>>>> c3b2cb35
         ]
 
     headers = bld.create_obj('ns3header')
