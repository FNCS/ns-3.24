--- conflicted
+++ resolved
@@ -26,7 +26,6 @@
 
 namespace ns3 {
 
-<<<<<<< HEAD
 /**
  * \defgroup stats Statistics
  *
@@ -50,107 +49,47 @@
   double getMin() const { return m_min; }
   double getMax() const { return m_max; }
   double getMean() const { return m_total / (double)m_count; }
-  double getStddev() const { return NaN; }   // unsupported
-  double getVariance() const { return NaN; }   // unsupported
-  double getSqrSum() const { return NaN; }   // unsupported
-
-protected:
-  virtual void DoDispose(void);
-
-  uint32_t m_count;
-  T m_total, m_min, m_max;
-
-  // end MinMaxAvgTotalCalculator
-};
-
-//----------------------------------------------
-template <typename T>
-MinMaxAvgTotalCalculator<T>::MinMaxAvgTotalCalculator()
-{
-  m_count = 0;
-  m_total = 0;
-  m_min = ~0;
-  m_max = 0;
-}
-
-template <typename T>
-MinMaxAvgTotalCalculator<T>::~MinMaxAvgTotalCalculator()
-{
-}
-template <typename T>
-void
-MinMaxAvgTotalCalculator<T>::DoDispose(void)
-{
-  DataCalculator::DoDispose();
-  // MinMaxAvgTotalCalculator::DoDispose
-}
-
-template <typename T>
-void
-MinMaxAvgTotalCalculator<T>::Update(const T i)
-{
-  if (m_enabled) {
-=======
-  //------------------------------------------------------------
-  //--------------------------------------------
-  template <typename T  = uint32_t>
-  class MinMaxAvgTotalCalculator : public DataCalculator,
-                                   public StatisticalSummary {
-  public:
-    MinMaxAvgTotalCalculator();
-    virtual ~MinMaxAvgTotalCalculator();
-
-    void Update(const T i);
-
-    virtual void Output(DataOutputCallback &callback) const;
-
-    long getCount() const { return m_count; }
-    double getSum() const { return m_total; }
-    double getMin() const { return m_min; }
-    double getMax() const { return m_max; }
-    double getMean() const { return m_total / (double)m_count; }
     double getStddev() const { return sqrt (getVariance ()); }
     double getVariance() const { return  ( m_count * m_totalSquare - m_total * m_total ) / (double) (m_count * (m_count - 1) ); }
     double getSqrSum() const { return m_totalSquare; }
 
-  protected:
-    virtual void DoDispose(void);
-
-    uint32_t m_count;
+protected:
+  virtual void DoDispose(void);
+
+  uint32_t m_count;
     T m_total, m_min, m_max, m_totalSquare;
 
-    // end MinMaxAvgTotalCalculator
-  };
-
-  //----------------------------------------------
-  template <typename T>
-  MinMaxAvgTotalCalculator<T>::MinMaxAvgTotalCalculator()
-  {
-    m_count = 0;
-    m_total = 0;
+  // end MinMaxAvgTotalCalculator
+};
+
+//----------------------------------------------
+template <typename T>
+MinMaxAvgTotalCalculator<T>::MinMaxAvgTotalCalculator()
+{
+  m_count = 0;
+  m_total = 0;
     m_totalSquare = 0;
-    m_min = ~0;
-    m_max = 0;
-  }
-
-  template <typename T>
-  MinMaxAvgTotalCalculator<T>::~MinMaxAvgTotalCalculator()
-  {
-  }
-  template <typename T>
-  void
-  MinMaxAvgTotalCalculator<T>::DoDispose(void)
-  {
-    DataCalculator::DoDispose();
-    // MinMaxAvgTotalCalculator::DoDispose
-  }
-
-  template <typename T>
-  void
-  MinMaxAvgTotalCalculator<T>::Update(const T i)
-  {
-    if (m_enabled) {
->>>>>>> 170f1601
+  m_min = ~0;
+  m_max = 0;
+}
+
+template <typename T>
+MinMaxAvgTotalCalculator<T>::~MinMaxAvgTotalCalculator()
+{
+}
+template <typename T>
+void
+MinMaxAvgTotalCalculator<T>::DoDispose(void)
+{
+  DataCalculator::DoDispose();
+  // MinMaxAvgTotalCalculator::DoDispose
+}
+
+template <typename T>
+void
+MinMaxAvgTotalCalculator<T>::Update(const T i)
+{
+  if (m_enabled) {
       m_total += i;
       m_totalSquare += i*i;
 
