--- conflicted
+++ resolved
@@ -32,12 +32,8 @@
 
 
 SpectrumValue::SpectrumValue ()
-<<<<<<< HEAD
-{
-=======
   : m_values (0)
-{ 
->>>>>>> 170f1601
+{
 }
 
 SpectrumValue::SpectrumValue (Ptr<const SpectrumModel> sof)
