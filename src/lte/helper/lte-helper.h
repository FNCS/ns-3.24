--- conflicted
+++ resolved
@@ -408,8 +408,6 @@
    */
   void ActivateDedicatedEpsBearer (Ptr<NetDevice> ueDevice, EpsBearer bearer, Ptr<EpcTft> tft);
 
-<<<<<<< HEAD
-=======
   /**
    *  \brief Manually trigger dedicated bearer de-activation at specific simulation time
    *  \param deActivateTime when the dedicated bearer de-activation to be initiated
@@ -421,8 +419,6 @@
    */
 
   void DeActivateDedicatedEpsBearer (Time deActivateTime, Ptr<NetDevice> ueDevice, Ptr<NetDevice> enbDevice, uint8_t bearerId);
-
->>>>>>> f00f276f
   /**
    * Create an X2 interface between all the eNBs in a given set.
    *
@@ -574,7 +570,6 @@
    */
   Ptr<RadioBearerStatsCalculator> GetPdcpStats (void);
 
-<<<<<<< HEAD
   /**
    * Assign a fixed random variable stream number to the random variables used.
    *
@@ -588,26 +583,6 @@
    *          LteNetDevice should be modified to use a fixed stream
    * \param stream first stream index to use
    * \return the number of stream indices (possibly zero) that have been assigned
-=======
-  enum LteEpsBearerToRlcMapping_t
-  {
-    RLC_SM_ALWAYS = 1,
-                                   RLC_UM_ALWAYS = 2,
-                                   RLC_AM_ALWAYS = 3,
-    PER_BASED = 4
-  };
-
-  /**
-  * Assign a fixed random variable stream number to the random variables
-  * used by this model. Return the number of streams (possibly zero) that
-  * have been assigned. The Install() method should have previously been
-  * called by the user.
-  *
-  * \param c NetDeviceContainer of the set of net devices for which the 
-  *          LteNetDevice should be modified to use a fixed stream
-  * \param stream first stream index to use
-  * \return the number of stream indices assigned by this helper
->>>>>>> f00f276f
   */
   int64_t AssignStreams (NetDeviceContainer c, int64_t stream);
 
@@ -646,9 +621,6 @@
                           Ptr<NetDevice> sourceEnbDev,
                           Ptr<NetDevice> targetEnbDev);
 
-<<<<<<< HEAD
-  /// The downlink LTE channel used in the simulation.
-=======
 
   /**
    *  \brief The actual function to trigger a manual bearer de-activation
@@ -662,7 +634,7 @@
   void DoDeActivateDedicatedEpsBearer (Ptr<NetDevice> ueDevice, Ptr<NetDevice> enbDevice, uint8_t bearerId);
 
 
->>>>>>> f00f276f
+  /// The downlink LTE channel used in the simulation.
   Ptr<SpectrumChannel> m_downlinkChannel;
   /// The uplink LTE channel used in the simulation.
   Ptr<SpectrumChannel> m_uplinkChannel;
