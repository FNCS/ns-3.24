/* -*-  Mode: C++; c-file-style: "gnu"; indent-tabs-mode:nil; -*- */
/*
 * Copyright (c) 2012 Centre Tecnologic de Telecomunicacions de Catalunya (CTTC)
 *
 * This program is free software; you can redistribute it and/or modify
 * it under the terms of the GNU General Public License version 2 as
 * published by the Free Software Foundation;
 *
 * This program is distributed in the hope that it will be useful,
 * but WITHOUT ANY WARRANTY; without even the implied warranty of
 * MERCHANTABILITY or FITNESS FOR A PARTICULAR PURPOSE.  See the
 * GNU General Public License for more details.
 *
 * You should have received a copy of the GNU General Public License
 * along with this program; if not, write to the Free Software
 * Foundation, Inc., 59 Temple Place, Suite 330, Boston, MA  02111-1307  USA
 *
 * Author: Lluis Parcerisa <lparcerisa@cttc.cat>
 */

#include "ns3/log.h"
#include "ns3/lte-rrc-header.h"

#include <stdio.h>
#include <sstream>
#include <math.h> // For log()

#define MAX_DRB 11 // According to section 6.4 3GPP TS 36.331
#define MAX_EARFCN 65535
#define MAX_RAT_CAPABILITIES 8
#define MAX_SI_MESSAGE 32
#define MAX_SIB 32

#define MAX_REPORT_CONFIG_ID 32
#define MAX_OBJECT_ID 32
#define MAX_MEAS_ID 32
#define MAX_CELL_MEAS 32
#define MAX_CELL_REPORT 8

NS_LOG_COMPONENT_DEFINE ("RrcHeader");

namespace ns3 {

//////////////////// RrcAsn1Header class ///////////////////////////////
RrcAsn1Header::RrcAsn1Header ()
{
}

TypeId
RrcAsn1Header::GetTypeId (void)
{
  static TypeId tid = TypeId ("ns3::RrcAsn1Header")
    .SetParent<Header> ()
  ;
  return tid;
}

TypeId
RrcAsn1Header::GetInstanceTypeId (void) const
{
  return GetTypeId ();
}

int
RrcAsn1Header::GetMessageType ()
{
  return m_messageType;
}

void
RrcAsn1Header::SerializeDrbToAddModList (std::list<LteRrcSap::DrbToAddMod> drbToAddModList) const
{
  // Serialize DRB-ToAddModList sequence-of
  SerializeSequenceOf (drbToAddModList.size (),MAX_DRB,1);

  // Serialize the elements in the sequence-of list
  std::list<LteRrcSap::DrbToAddMod>::iterator it = drbToAddModList.begin ();
  for (; it != drbToAddModList.end (); it++)
    {
      // Serialize DRB-ToAddMod sequence
      // 5 otional fields. Extension marker is present.
      std::bitset<5> drbToAddModListOptionalFieldsPresent = std::bitset<5> ();
      drbToAddModListOptionalFieldsPresent.set (4,1); // eps-BearerIdentity present
      drbToAddModListOptionalFieldsPresent.set (3,0); // pdcp-Config not present
      drbToAddModListOptionalFieldsPresent.set (2,1); // rlc-Config present
      drbToAddModListOptionalFieldsPresent.set (1,1); // logicalChannelIdentity present
      drbToAddModListOptionalFieldsPresent.set (0,1); // logicalChannelConfig present
      SerializeSequence (drbToAddModListOptionalFieldsPresent,true);

      // Serialize eps-BearerIdentity::=INTEGER (0..15)
      SerializeInteger (it->epsBearerIdentity,0,15);

      // Serialize drb-Identity ::= INTEGER (1..32)
      SerializeInteger (it->drbIdentity,1,32);

      switch (it->rlcConfig.choice)
        {
        case LteRrcSap::RlcConfig::UM_BI_DIRECTIONAL:
          // Serialize rlc-Config choice
          SerializeChoice (4,1,true);

          // Serialize UL-UM-RLC
          SerializeSequence (std::bitset<0> (),false);
          SerializeEnum (2,0);  // sn-FieldLength

          // Serialize DL-UM-RLC
          SerializeSequence (std::bitset<0> (),false);
          SerializeEnum (2,0);  // sn-FieldLength
          SerializeEnum (32,0);  // t-Reordering
          break;

        case LteRrcSap::RlcConfig::UM_UNI_DIRECTIONAL_UL:
          // Serialize rlc-Config choice
          SerializeChoice (4,2,true);

          // Serialize UL-UM-RLC
          SerializeSequence (std::bitset<0> (),false);
          SerializeEnum (2,0);  // sn-FieldLength
          break;

        case LteRrcSap::RlcConfig::UM_UNI_DIRECTIONAL_DL:
          // Serialize rlc-Config choice
          SerializeChoice (4,3,true);

          // Serialize DL-UM-RLC
          SerializeSequence (std::bitset<0> (),false);
          SerializeEnum (2,0);  // sn-FieldLength
          SerializeEnum (32,0);  // t-Reordering
          break;

        case LteRrcSap::RlcConfig::AM:
        default:
          // Serialize rlc-Config choice
          SerializeChoice (4,0,true);

          // Serialize UL-AM-RLC
          SerializeSequence (std::bitset<0> (),false);
          SerializeEnum (64,0);  // t-PollRetransmit
          SerializeEnum (8,0);   // pollPDU
          SerializeEnum (16,0);  // pollByte
          SerializeEnum (8,0);   // maxRetxThreshold

          // Serialize DL-AM-RLC
          SerializeSequence (std::bitset<0> (),false);
          SerializeEnum (32,0);  // t-Reordering
          SerializeEnum (64,0);  // t-StatusProhibit
          break;
        }

      // Serialize logicalChannelIdentity ::=INTEGER (3..10)
      SerializeInteger (it->logicalChannelIdentity,3,10);

      // Serialize logicalChannelConfig
      SerializeLogicalChannelConfig (it->logicalChannelConfig);
    }
}

void
RrcAsn1Header::SerializeSrbToAddModList (std::list<LteRrcSap::SrbToAddMod> srbToAddModList) const
{
  // Serialize SRB-ToAddModList ::= SEQUENCE (SIZE (1..2)) OF SRB-ToAddMod
  SerializeSequenceOf (srbToAddModList.size (),2,1);

  // Serialize the elements in the sequence-of list
  std::list<LteRrcSap::SrbToAddMod>::iterator it = srbToAddModList.begin ();
  for (; it != srbToAddModList.end (); it++)
    {
      // Serialize SRB-ToAddMod sequence
      // 2 otional fields. Extension marker is present.
      std::bitset<2> srbToAddModListOptionalFieldsPresent = std::bitset<2> ();
      srbToAddModListOptionalFieldsPresent.set (1,0); // rlc-Config not present
      srbToAddModListOptionalFieldsPresent.set (0,1); // logicalChannelConfig present
      SerializeSequence (srbToAddModListOptionalFieldsPresent,true);

      // Serialize srb-Identity ::= INTEGER (1..2)
      SerializeInteger (it->srbIdentity,1,2);

      // Serialize logicalChannelConfig choice
      // 2 options, selected option 0 (var "explicitValue", of type LogicalChannelConfig)
      SerializeChoice (2,0,false);

      // Serialize LogicalChannelConfig 
      SerializeLogicalChannelConfig (it->logicalChannelConfig);
    }
}

void
RrcAsn1Header::SerializeLogicalChannelConfig (LteRrcSap::LogicalChannelConfig logicalChannelConfig) const
{
  // Serialize LogicalChannelConfig sequence
  // 1 optional field (ul-SpecificParameters), which is present. Extension marker present.
  SerializeSequence (std::bitset<1> (1),true);

  // Serialize ul-SpecificParameters sequence
  // 1 optional field (logicalChannelGroup), which is present. No extension marker.
  SerializeSequence (std::bitset<1> (1),false);

  // Serialize priority ::= INTEGER (1..16)
  SerializeInteger (logicalChannelConfig.priority,1,16);

  // Serialize prioritisedBitRate
  int prioritizedBitRate;
  switch (logicalChannelConfig.prioritizedBitRateKbps)
    {
    case 0:
      prioritizedBitRate = 0;
      break;
    case 8:
      prioritizedBitRate = 1;
      break;
    case 16:
      prioritizedBitRate = 2;
      break;
    case 32:
      prioritizedBitRate = 3;
      break;
    case 64:
      prioritizedBitRate = 4;
      break;
    case 128:
      prioritizedBitRate = 5;
      break;
    case 256:
      prioritizedBitRate = 6;
      break;
    default:
      prioritizedBitRate = 7;          // Infinity
    }
  SerializeEnum (16,prioritizedBitRate);

  // Serialize bucketSizeDuration
  int bucketSizeDuration;
  switch (logicalChannelConfig.bucketSizeDurationMs)
    {
    case 50:
      bucketSizeDuration = 0;
      break;
    case 100:
      bucketSizeDuration = 1;
      break;
    case 150:
      bucketSizeDuration = 2;
      break;
    case 300:
      bucketSizeDuration = 3;
      break;
    case 500:
      bucketSizeDuration = 4;
      break;
    case 1000:
      bucketSizeDuration = 5;
      break;
    default:
      bucketSizeDuration = 5;
    }
  SerializeEnum (8,bucketSizeDuration);

  // Serialize logicalChannelGroup ::= INTEGER (0..3)
  SerializeInteger (logicalChannelConfig.logicalChannelGroup,0,3);
}

void
RrcAsn1Header::SerializePhysicalConfigDedicated (LteRrcSap::PhysicalConfigDedicated physicalConfigDedicated) const
{
  // Serialize PhysicalConfigDedicated Sequence
  std::bitset<10> optionalFieldsPhysicalConfigDedicated;
  optionalFieldsPhysicalConfigDedicated.set (9,0);  // pdsch-ConfigDedicated not present
  optionalFieldsPhysicalConfigDedicated.set (8,0);  // pucch-ConfigDedicated not present
  optionalFieldsPhysicalConfigDedicated.set (7,0);  // pusch-ConfigDedicated not present
  optionalFieldsPhysicalConfigDedicated.set (6,0);  // uplinkPowerControlDedicated not present
  optionalFieldsPhysicalConfigDedicated.set (5,0);  // tpc-PDCCH-ConfigPUCCH not present
  optionalFieldsPhysicalConfigDedicated.set (4,0);  // tpc-PDCCH-ConfigPUSCH not present
  optionalFieldsPhysicalConfigDedicated.set (3,0);  // cqi-ReportConfig not present
  optionalFieldsPhysicalConfigDedicated.set (2,physicalConfigDedicated.haveSoundingRsUlConfigDedicated);  // soundingRS-UL-ConfigDedicated
  optionalFieldsPhysicalConfigDedicated.set (1,physicalConfigDedicated.haveAntennaInfoDedicated);  // antennaInfo
  optionalFieldsPhysicalConfigDedicated.set (0,0);  // schedulingRequestConfig not present
  SerializeSequence (optionalFieldsPhysicalConfigDedicated,true);

  if (physicalConfigDedicated.haveSoundingRsUlConfigDedicated)
    {
      // Serialize SoundingRS-UL-ConfigDedicated choice:
      switch (physicalConfigDedicated.soundingRsUlConfigDedicated.type)
        {
        case LteRrcSap::SoundingRsUlConfigDedicated::RESET:
          SerializeChoice (2,0,false);
          SerializeNull ();
          break;

        case LteRrcSap::SoundingRsUlConfigDedicated::SETUP:
        default:
          // 2 options, selected: 1 (setup)
          SerializeChoice (2,1,false);

          // Serialize setup sequence
          // 0 optional / default fields, no extension marker.
          SerializeSequence (std::bitset<0> (),false);

          // Serialize srs-Bandwidth
          SerializeEnum (4,physicalConfigDedicated.soundingRsUlConfigDedicated.srsBandwidth);

          // Serialize  srs-HoppingBandwidth
          SerializeEnum (4,0);

          // Serialize freqDomainPosition
          SerializeInteger (0,0,23);

          // Serialize duration
          SerializeBoolean (false);

          // Serialize srs-ConfigIndex
          SerializeInteger (physicalConfigDedicated.soundingRsUlConfigDedicated.srsConfigIndex,0,1023);

          // Serialize transmissionComb
          SerializeInteger (0,0,1);

          // Serialize cyclicShift
          SerializeEnum (8,0);

          break;
        }
    }

  if (physicalConfigDedicated.haveAntennaInfoDedicated)
    {
      // Serialize antennaInfo choice
      // 2 options. Selected: 0 ("explicitValue" of type "AntennaInfoDedicated")
      SerializeChoice (2,0,false);

      // Serialize AntennaInfoDedicated sequence
      // 1 optional parameter, not present. No extension marker.
      SerializeSequence (std::bitset<1> (0),false);

      // Serialize transmissionMode
      // Assuming the value in the struct is the enum index
      SerializeEnum (8,physicalConfigDedicated.antennaInfo.transmissionMode);

      // Serialize ue-TransmitAntennaSelection choice
      SerializeChoice (2,0,false);

      // Serialize release
      SerializeNull ();
    }
}

void
RrcAsn1Header::SerializeRadioResourceConfigDedicated (LteRrcSap::RadioResourceConfigDedicated radioResourceConfigDedicated) const
{
  bool isSrbToAddModListPresent = !radioResourceConfigDedicated.srbToAddModList.empty ();
  bool isDrbToAddModListPresent = !radioResourceConfigDedicated.drbToAddModList.empty ();
  bool isDrbToReleaseListPresent = !radioResourceConfigDedicated.drbToReleaseList.empty ();

  // 6 optional fields. Extension marker is present.
  std::bitset<6> optionalFieldsPresent = std::bitset<6> ();
  optionalFieldsPresent.set (5,isSrbToAddModListPresent);  // srb-ToAddModList present
  optionalFieldsPresent.set (4,isDrbToAddModListPresent);  // drb-ToAddModList present
  optionalFieldsPresent.set (3,isDrbToReleaseListPresent);  // drb-ToReleaseList present
  optionalFieldsPresent.set (2,0);  // mac-MainConfig not present
  optionalFieldsPresent.set (1,0);  // sps-Config not present
  optionalFieldsPresent.set (0,(radioResourceConfigDedicated.havePhysicalConfigDedicated) ? 1 : 0);
  SerializeSequence (optionalFieldsPresent,true);

  // Serialize srbToAddModList
  if (isSrbToAddModListPresent)
    {
      SerializeSrbToAddModList (radioResourceConfigDedicated.srbToAddModList);
    }

  // Serialize drbToAddModList
  if (isDrbToAddModListPresent)
    {
      SerializeDrbToAddModList (radioResourceConfigDedicated.drbToAddModList);
    }

  // Serialize drbToReleaseList
  if (isDrbToReleaseListPresent)
    {
      SerializeSequenceOf (radioResourceConfigDedicated.drbToReleaseList.size (),MAX_DRB,1);
      std::list<uint8_t>::iterator it = radioResourceConfigDedicated.drbToReleaseList.begin ();
      for (; it != radioResourceConfigDedicated.drbToReleaseList.end (); it++)
        {
          // DRB-Identity ::= INTEGER (1..32)
          SerializeInteger (*it,1,32);
        }
    }

  if (radioResourceConfigDedicated.havePhysicalConfigDedicated)
    {
      SerializePhysicalConfigDedicated (radioResourceConfigDedicated.physicalConfigDedicated);
    }
}

void
RrcAsn1Header::SerializeSystemInformationBlockType1 (LteRrcSap::SystemInformationBlockType1 systemInformationBlockType1) const
{
  // 3 optional fields, no extension marker.
  std::bitset<3> sysInfoBlk1Opts;
  sysInfoBlk1Opts.set (2,0); // p-Max absent
  sysInfoBlk1Opts.set (1,0); // tdd-Config absent
  sysInfoBlk1Opts.set (0,0); // nonCriticalExtension absent
  SerializeSequence (sysInfoBlk1Opts,false);

  // Serialize cellAccessRelatedInfo
  // 1 optional field (csgIdentity) which is present, no extension marker.
  SerializeSequence (std::bitset<1> (1),false);

  // Serialize plmn-IdentityList
  SerializeSequenceOf (1,6,1);

  // PLMN-IdentityInfo 
  SerializeSequence (std::bitset<0> (),false);

  SerializePlmnIdentity (systemInformationBlockType1.cellAccessRelatedInfo.plmnIdentityInfo.plmnIdentity);

  // Serialize trackingAreaCode
  SerializeBitstring (std::bitset<16> (0));
  // Serialize cellIdentity
  SerializeBitstring (std::bitset<28> (systemInformationBlockType1.cellAccessRelatedInfo.cellIdentity));
  // Serialize cellBarred
  SerializeEnum (2,0);
  // Serialize intraFreqReselection
  SerializeEnum (2,0);
  // Serialize csg-Indication
  SerializeBoolean (systemInformationBlockType1.cellAccessRelatedInfo.csgIndication);
  // Serialize csg-Identity
  SerializeBitstring (std::bitset<27> (systemInformationBlockType1.cellAccessRelatedInfo.csgIdentity));

  // Serialize cellSelectionInfo
  SerializeSequence (std::bitset<1> (0),false);
  // Serialize q-RxLevMin
  SerializeInteger (-50,-70,-22);

  // Serialize freqBandIndicator
  SerializeInteger (1,1,64);

  // Serialize schedulingInfoList
  SerializeSequenceOf (1,MAX_SI_MESSAGE,1);
  // SchedulingInfo
  SerializeSequence (std::bitset<0> (),false);
  // si-Periodicity
  SerializeEnum (7,0);
  // sib-MappingInfo
  SerializeSequenceOf (0,MAX_SIB - 1,0);

  // Serialize si-WindowLength
  SerializeEnum (7,0);

  // Serialize systemInfoValueTag
  SerializeInteger (0,0,31);
}

void
RrcAsn1Header::SerializeRadioResourceConfigCommon (LteRrcSap::RadioResourceConfigCommon radioResourceConfigCommon) const
{
  // 9 optional fields. Extension marker yes.
  std::bitset<9> rrCfgCmmOpts;
  rrCfgCmmOpts.set (8,1); // rach-ConfigCommon is present
  rrCfgCmmOpts.set (7,0); // pdsch-ConfigCommon not present
  rrCfgCmmOpts.set (6,0); // phich-Config not present
  rrCfgCmmOpts.set (5,0); // pucch-ConfigCommon  not present
  rrCfgCmmOpts.set (4,0); // soundingRS-UL-ConfigCommon not present
  rrCfgCmmOpts.set (3,0); // uplinkPowerControlCommon not present
  rrCfgCmmOpts.set (2,0); // antennaInfoCommon not present
  rrCfgCmmOpts.set (1,0); // p-Max not present
  rrCfgCmmOpts.set (0,0); // tdd-Config not present

  SerializeSequence (rrCfgCmmOpts,true);

  if (rrCfgCmmOpts[8])
    {
      // Serialize RACH-ConfigCommon
      SerializeRachConfigCommon (radioResourceConfigCommon.rachConfigCommon);
    }

  // Serialize PRACH-Config
  // 1 optional, 0 extension marker.
  SerializeSequence (std::bitset<1> (0),false);

  // Serialize PRACH-Config rootSequenceIndex
  SerializeInteger (0,0,1023);

  // Serialize PUSCH-ConfigCommon
  SerializeSequence (std::bitset<0> (),false);

  // Serialize pusch-ConfigBasic
  SerializeSequence (std::bitset<0> (),false);
  SerializeInteger (1,1,4);
  SerializeEnum (2,0);
  SerializeInteger (0,0,98);
  SerializeBoolean (false);

  // Serialize UL-ReferenceSignalsPUSCH
  SerializeSequence (std::bitset<0> (),false);
  SerializeBoolean (false);
  SerializeInteger (0,0,29);
  SerializeBoolean (false);
  SerializeInteger (4,0,7);

  // Serialize UL-CyclicPrefixLength
  SerializeEnum (2,0);
}

void
RrcAsn1Header::SerializeRadioResourceConfigCommonSib (LteRrcSap::RadioResourceConfigCommonSib radioResourceConfigCommonSib) const
{
  SerializeSequence (std::bitset<0> (0),true);

  // rach-ConfigCommon
  SerializeRachConfigCommon (radioResourceConfigCommonSib.rachConfigCommon);

  // bcch-Config 
  SerializeSequence (std::bitset<0> (0),false);
  SerializeEnum (4,0); // modificationPeriodCoeff
  // pcch-Config 
  SerializeSequence (std::bitset<0> (0),false);
  SerializeEnum (4,0); // defaultPagingCycle
  SerializeEnum (8,0); // nB
  // prach-Config 
  SerializeSequence (std::bitset<1> (0),false);
  SerializeInteger (0,0,1023); // rootSequenceIndex
  // pdsch-ConfigCommon 
  SerializeSequence (std::bitset<0> (0),false);
  SerializeInteger (0,-60,50); // referenceSignalPower
  SerializeInteger (0,0,3); // p-b
  // pusch-ConfigCommon 
  SerializeSequence (std::bitset<0> (0),false);
  SerializeSequence (std::bitset<0> (0),false); // pusch-ConfigBasic
  SerializeInteger (1,1,4); // n-SB
  SerializeEnum (2,0); // hoppingMode
  SerializeInteger (0,0,98); // pusch-HoppingOffset
  SerializeBoolean (false); // enable64QAM
  SerializeSequence (std::bitset<0> (0),false); // UL-ReferenceSignalsPUSCH
  SerializeBoolean (false); // groupHoppingEnabled
  SerializeInteger (0,0,29); // groupAssignmentPUSCH
  SerializeBoolean (false); // sequenceHoppingEnabled
  SerializeInteger (0,0,7); // cyclicShift
  // pucch-ConfigCommon 
  SerializeSequence (std::bitset<0> (0),false);
  SerializeEnum (3,0); // deltaPUCCH-Shift
  SerializeInteger (0,0,98); // nRB-CQI
  SerializeInteger (0,0,7); // nCS-AN
  SerializeInteger (0,0,2047); // n1PUCCH-AN
  // soundingRS-UL-ConfigCommon 
  SerializeChoice (2,0,false);
  SerializeNull (); // release
  // uplinkPowerControlCommon 
  SerializeSequence (std::bitset<0> (0),false);
  SerializeInteger (0,-126,24); // p0-NominalPUSCH
  SerializeEnum (8,0); // alpha
  SerializeInteger (-50,-127,-96); // p0-NominalPUCCH
  SerializeSequence (std::bitset<0> (0),false); // deltaFList-PUCCH
  SerializeEnum (3,0); // deltaF-PUCCH-Format1
  SerializeEnum (3,0); // deltaF-PUCCH-Format1b
  SerializeEnum (4,0); // deltaF-PUCCH-Format2
  SerializeEnum (3,0); // deltaF-PUCCH-Format2a
  SerializeEnum (3,0); // deltaF-PUCCH-Format2b
  SerializeInteger (0,-1,6);
  // ul-CyclicPrefixLength 
  SerializeEnum (2,0);
}

void
RrcAsn1Header::SerializeSystemInformationBlockType2 (LteRrcSap::SystemInformationBlockType2 systemInformationBlockType2) const
{
  SerializeSequence (std::bitset<2> (0),true);

  // RadioResourceConfigCommonSib
  SerializeRadioResourceConfigCommonSib (systemInformationBlockType2.radioResourceConfigCommon);

  // ue-TimersAndConstants
  SerializeSequence (std::bitset<0> (0),true);
  SerializeEnum (8,0); // t300
  SerializeEnum (8,0); // t301
  SerializeEnum (7,0); // t310
  SerializeEnum (8,0); // n310
  SerializeEnum (7,0); // t311
  SerializeEnum (8,0); // n311

  // freqInfo
  SerializeSequence (std::bitset<2> (3),false);
  SerializeInteger ((int) systemInformationBlockType2.freqInfo.ulCarrierFreq, 0, MAX_EARFCN);
  switch (systemInformationBlockType2.freqInfo.ulBandwidth)
    {
    case 6:
      SerializeEnum (6,0);
      break;
    case 15:
      SerializeEnum (6,1);
      break;
    case 25:
      SerializeEnum (6,2);
      break;
    case 50:
      SerializeEnum (6,3);
      break;
    case 75:
      SerializeEnum (6,4);
      break;
    case 100:
      SerializeEnum (6,5);
      break;
    default:
      SerializeEnum (6,0);
    }

  SerializeInteger (29,1,32); // additionalSpectrumEmission
  // timeAlignmentTimerCommon
  SerializeEnum (8,0);
}

void
RrcAsn1Header::SerializeMeasResults (LteRrcSap::MeasResults measResults) const
{
  // Watchdog: if list has 0 elements, set boolean to false
  if (measResults.measResultListEutra.empty ())
    {
      measResults.haveMeasResultNeighCells = false;
    }

  // Serialize MeasResults sequence, 1 optional value, extension marker present
  SerializeSequence (std::bitset<1> (measResults.haveMeasResultNeighCells),true);

  // Serialize measId
  SerializeInteger (measResults.measId,1,MAX_MEAS_ID);

  // Serialize measResultServCell sequence
  SerializeSequence (std::bitset<0> (0),false);

  // Serialize rsrpResult
  SerializeInteger (measResults.rsrpResult,0,97);

  // Serialize rsrqResult
  SerializeInteger (measResults.rsrqResult,0,34);

  if (measResults.haveMeasResultNeighCells)
    {
      // Serialize Choice = 0 (MeasResultListEUTRA)
      SerializeChoice (4,0,false);

      // Serialize measResultNeighCells
      SerializeSequenceOf (measResults.measResultListEutra.size (),MAX_CELL_REPORT,1);

      // serialize MeasResultEutra elements in the list
      std::list<LteRrcSap::MeasResultEutra>::iterator it;
      for (it = measResults.measResultListEutra.begin (); it != measResults.measResultListEutra.end (); it++)
        {
          SerializeSequence (std::bitset<1> (it->haveCgiInfo),false);

          // Serialize PhysCellId
          SerializeInteger (it->physCellId, 0, 503);

          // Serialize CgiInfo
          if (it->haveCgiInfo)
            {
              SerializeSequence (std::bitset<1> (it->cgiInfo.plmnIdentityList.size ()),false);

              // Serialize cellGlobalId
              SerializeSequence (std::bitset<0> (0),false);
              SerializePlmnIdentity (it->cgiInfo.plmnIdentity);
              SerializeBitstring (std::bitset<28> (it->cgiInfo.cellIdentity));

              // Serialize trackingAreaCode
              SerializeBitstring (std::bitset<16> (it->cgiInfo.trackingAreaCode));

              // Serialize plmn-IdentityList
              if (!it->cgiInfo.plmnIdentityList.empty ())
                {
                  SerializeSequenceOf (it->cgiInfo.plmnIdentityList.size (),5,1);
                  std::list<uint32_t>::iterator it2;
                  for (it2 = it->cgiInfo.plmnIdentityList.begin (); it2 != it->cgiInfo.plmnIdentityList.end (); it2++)
                    {
                      SerializePlmnIdentity (*it2);
                    }
                }
            }

          // Serialize measResult
          std::bitset<2> measResultFieldsPresent;
          measResultFieldsPresent[1] = it->haveRsrpResult;
          measResultFieldsPresent[0] = it->haveRsrqResult;
          SerializeSequence (measResultFieldsPresent,true);

          if (it->haveRsrpResult)
            {
              SerializeInteger (it->rsrpResult,0,97);
            }

          if (it->haveRsrqResult)
            {
              SerializeInteger (it->rsrqResult,0,34);
            }
        }
    }
}

void
RrcAsn1Header::SerializePlmnIdentity (uint32_t plmnId) const
{
  // plmn-Identity sequence, mcc is optional, no extension marker
  SerializeSequence (std::bitset<1> (0), false);

  // Serialize mnc
  int nDig = (plmnId > 99) ? 3 : 2;

  SerializeSequenceOf (nDig,3,2);
  for (int i = nDig - 1; i >= 0; i--)
    {
      int n = floor (plmnId / pow (10,i));
      SerializeInteger (n,0,9);
      plmnId -= n * pow (10,i);
    }

  // cellReservedForOperatorUse 
  SerializeEnum (2,0);
}

void 
RrcAsn1Header::SerializeRachConfigCommon (LteRrcSap::RachConfigCommon rachConfigCommon) const
{
  // rach-ConfigCommon
  SerializeSequence (std::bitset<0> (0),true);

  // preambleInfo
  SerializeSequence (std::bitset<1> (0),false);

  // numberOfRA-Preambles
  switch (rachConfigCommon.preambleInfo.numberOfRaPreambles)
    {
    case 4:
      SerializeEnum (16,0);
      break;
    case 8:
      SerializeEnum (16,1);
      break;
    case 12:
      SerializeEnum (16,2);
      break;
    case 16:
      SerializeEnum (16,3);
      break;
    case 20:
      SerializeEnum (16,4);
      break;
    case 24:
      SerializeEnum (16,5);
      break;
    case 28:
      SerializeEnum (16,6);
      break;
    case 32:
      SerializeEnum (16,7);
      break;
    case 36:
      SerializeEnum (16,8);
      break;
    case 40:
      SerializeEnum (16,9);
      break;
    case 44:
      SerializeEnum (16,10);
      break;
    case 48:
      SerializeEnum (16,11);
      break;
    case 52:
      SerializeEnum (16,12);
      break;
    case 56:
      SerializeEnum (16,13);
      break;
    case 60:
      SerializeEnum (16,14);
      break;
    case 64:
      SerializeEnum (16,15);
      break;
    default:
      SerializeEnum (16,0);
    }

  SerializeSequence (std::bitset<0> (0),false); // powerRampingParameters
  SerializeEnum (4,0); // powerRampingStep
  SerializeEnum (16,0); // preambleInitialReceivedTargetPower
  SerializeSequence (std::bitset<0> (0),false); // ra-SupervisionInfo

  // preambleTransMax
  switch (rachConfigCommon.raSupervisionInfo.preambleTransMax)
    {
    case 3:
      SerializeEnum (11,0);
      break;
    case 4:
      SerializeEnum (11,1);
      break;
    case 5:
      SerializeEnum (11,2);
      break;
    case 6:
      SerializeEnum (11,3);
      break;
    case 7:
      SerializeEnum (11,4);
      break;
    case 8:
      SerializeEnum (11,5);
      break;
    case 10:
      SerializeEnum (11,6);
      break;
    case 20:
      SerializeEnum (11,7);
      break;
    case 50:
      SerializeEnum (11,8);
      break;
    case 100:
      SerializeEnum (11,9);
      break;
    case 200:
      SerializeEnum (11,10);
      break;
    default:
      SerializeEnum (11,0);
    }

  // ra-ResponseWindowSize
  switch (rachConfigCommon.raSupervisionInfo.raResponseWindowSize)
    {
    case 2:
      SerializeEnum (8,0);
      break;
    case 3:
      SerializeEnum (8,1);
      break;
    case 4:
      SerializeEnum (8,2);
      break;
    case 5:
      SerializeEnum (8,3);
      break;
    case 6:
      SerializeEnum (8,4);
      break;
    case 7:
      SerializeEnum (8,5);
      break;
    case 8:
      SerializeEnum (8,6);
      break;
    case 10:
      SerializeEnum (8,7);
      break;
    default:
      SerializeEnum (8,0);
    }

  SerializeEnum (8,0); // mac-ContentionResolutionTimer
  SerializeInteger (1,1,8); // maxHARQ-Msg3Tx
}

void
RrcAsn1Header::SerializeQoffsetRange (int8_t qOffsetRange) const
<<<<<<< HEAD
{
  switch (qOffsetRange)
    {
    case -24:
      SerializeEnum (32,0);
      break;
    case -22:
      SerializeEnum (32,1);
      break;
    case -20:
      SerializeEnum (32,2);
      break;
    case -18:
      SerializeEnum (32,3);
      break;
    case -16:
      SerializeEnum (32,4);
      break;
    case -14:
      SerializeEnum (32,5);
      break;
    case -12:
      SerializeEnum (32,6);
      break;
    case -10:
      SerializeEnum (32,7);
      break;
    case -8:
      SerializeEnum (32,8);
      break;
    case -6:
      SerializeEnum (32,9);
      break;
    case -5:
      SerializeEnum (32,10);
      break;
    case -4:
      SerializeEnum (32,11);
      break;
    case -3:
      SerializeEnum (32,12);
      break;
    case -2:
      SerializeEnum (32,13);
      break;
    case -1:
      SerializeEnum (32,14);
      break;
    case 0:
      SerializeEnum (32,15);
      break;
    case 1:
      SerializeEnum (32,16);
      break;
    case 2:
      SerializeEnum (32,17);
      break;
    case 3:
      SerializeEnum (32,18);
      break;
    case 4:
      SerializeEnum (32,19);
      break;
    case 5:
      SerializeEnum (32,20);
      break;
    case 6:
      SerializeEnum (32,21);
      break;
    case 8:
      SerializeEnum (32,22);
      break;
    case 10:
      SerializeEnum (32,23);
      break;
    case 12:
      SerializeEnum (32,24);
      break;
    case 14:
      SerializeEnum (32,25);
      break;
    case 16:
      SerializeEnum (32,26);
      break;
    case 18:
      SerializeEnum (32,27);
      break;
    case 20:
      SerializeEnum (32,28);
      break;
    case 22:
      SerializeEnum (32,29);
      break;
    case 24:
      SerializeEnum (32,30);
      break;
    default:
      SerializeEnum (32,15);
    }
}

void
RrcAsn1Header::SerializeThresholdEutra (LteRrcSap::ThresholdEutra thresholdEutra) const
{
  switch (thresholdEutra.choice)
    {
    case LteRrcSap::ThresholdEutra::thresholdRsrp:
      SerializeInteger (thresholdEutra.range, 0, 97);
      break;
    case LteRrcSap::ThresholdEutra::thresholdRsrq:
    default:
      SerializeInteger (thresholdEutra.range, 0, 34);
    }
}

void
RrcAsn1Header::SerializeMeasConfig (LteRrcSap::MeasConfig measConfig) const
{
  // Serialize MeasConfig sequence
  // 11 optional fields, extension marker present
  std::bitset<11> measConfigOptional;
  measConfigOptional.set (10, !measConfig.measObjectToRemoveList.empty () );
  measConfigOptional.set (9, !measConfig.measObjectToAddModList.empty () );
  measConfigOptional.set (8, !measConfig.reportConfigToRemoveList.empty () );
  measConfigOptional.set (7, !measConfig.reportConfigToAddModList.empty () );
  measConfigOptional.set (6, !measConfig.measIdToRemoveList.empty () );
  measConfigOptional.set (5, !measConfig.measIdToAddModList.empty () );
  measConfigOptional.set (4, measConfig.haveQuantityConfig ); 
  measConfigOptional.set (3, measConfig.haveMeasGapConfig ); 
  measConfigOptional.set (2, measConfig.haveSmeasure ); 
  measConfigOptional.set (1, false ); // preRegistrationInfoHRPD
  measConfigOptional.set (0, measConfig.haveSpeedStatePars ); 
  SerializeSequence (measConfigOptional,true);

  if (!measConfig.measObjectToRemoveList.empty ())
    {
      SerializeSequenceOf (measConfig.measObjectToRemoveList.size (),MAX_OBJECT_ID,1);
      for (std::list<uint8_t>::iterator it = measConfig.measObjectToRemoveList.begin (); it != measConfig.measObjectToRemoveList.end (); it++)
        {
          SerializeInteger (*it, 1, MAX_OBJECT_ID);
        }
    }

  if (!measConfig.measObjectToAddModList.empty ())
    {
      SerializeSequenceOf (measConfig.measObjectToAddModList.size (),MAX_OBJECT_ID,1);
      for (std::list<LteRrcSap::MeasObjectToAddMod>::iterator it = measConfig.measObjectToAddModList.begin (); it != measConfig.measObjectToAddModList.end (); it++)
        {
          SerializeSequence (std::bitset<0> (), false);
          SerializeInteger (it->measObjectId, 1, MAX_OBJECT_ID);
          SerializeChoice (4, 0, true); // Select MeasObjectEUTRA

          // Serialize measObjectEutra
          std::bitset<5> measObjOpts;
          measObjOpts.set (4,!it->measObjectEutra.cellsToRemoveList.empty () );
          measObjOpts.set (3,!it->measObjectEutra.cellsToAddModList.empty () );
          measObjOpts.set (2,!it->measObjectEutra.blackCellsToRemoveList.empty () );
          measObjOpts.set (1,!it->measObjectEutra.blackCellsToAddModList.empty () );
          measObjOpts.set (0,it->measObjectEutra.haveCellForWhichToReportCGI);
          SerializeSequence (measObjOpts, true);

          // Serialize carrierFreq
          SerializeInteger (it->measObjectEutra.carrierFreq, 0, MAX_EARFCN);

          // Serialize  allowedMeasBandwidth
          switch (it->measObjectEutra.allowedMeasBandwidth)
            {
            case 6:
              SerializeEnum (6,0);
              break;
            case 15:
              SerializeEnum (6,1);
              break;
            case 25:
              SerializeEnum (6,2);
              break;
            case 50:
              SerializeEnum (6,3);
              break;
            case 75:
              SerializeEnum (6,4);
              break;
            case 100:
              SerializeEnum (6,5);
              break;
            default:
              SerializeEnum (6,0);
            }

          SerializeBoolean (it->measObjectEutra.presenceAntennaPort1);
          SerializeBitstring (std::bitset<2> (it->measObjectEutra.neighCellConfig));
          SerializeQoffsetRange (it->measObjectEutra.offsetFreq);

          if (!it->measObjectEutra.cellsToRemoveList.empty ())
            {
              SerializeSequenceOf (it->measObjectEutra.cellsToRemoveList.size (),MAX_CELL_MEAS,1);
              for (std::list<uint8_t>::iterator it2 = it->measObjectEutra.cellsToRemoveList.begin (); it2 != it->measObjectEutra.cellsToRemoveList.end (); it2++)
                {
                  SerializeInteger (*it2, 1, MAX_CELL_MEAS);
                }
            }

          if (!it->measObjectEutra.cellsToAddModList.empty ())
            {
              SerializeSequenceOf (it->measObjectEutra.cellsToAddModList.size (), MAX_CELL_MEAS, 1);
              for (std::list<LteRrcSap::CellsToAddMod>::iterator it2 = it->measObjectEutra.cellsToAddModList.begin (); it2 != it->measObjectEutra.cellsToAddModList.end (); it2++)
                {
                  SerializeSequence (std::bitset<0> (), false);

                  // Serialize cellIndex
                  SerializeInteger (it2->cellIndex, 1, MAX_CELL_MEAS);

                  // Serialize PhysCellIdRange
                  // range optional and not present
                  SerializeSequence (std::bitset<1> (0),false);
                  SerializeInteger (it2->physCellId,0,503);

                  // Serialize cellIndividualOffset
                  SerializeQoffsetRange (it2->cellIndividualOffset);
                }
            }

          if (!it->measObjectEutra.blackCellsToRemoveList.empty () )
            {
              SerializeSequenceOf (it->measObjectEutra.blackCellsToRemoveList.size (),MAX_CELL_MEAS,1);
              for (std::list<uint8_t>::iterator it2 = it->measObjectEutra.blackCellsToRemoveList.begin (); it2 != it->measObjectEutra.blackCellsToRemoveList.end (); it2++)
                {
                  SerializeInteger (*it2, 1, MAX_CELL_MEAS);
                }
            }

          if (!it->measObjectEutra.blackCellsToAddModList.empty () )
            {
              SerializeSequenceOf (it->measObjectEutra.blackCellsToAddModList.size (), MAX_CELL_MEAS, 1);
              for (std::list<LteRrcSap::BlackCellsToAddMod>::iterator it2 = it->measObjectEutra.blackCellsToAddModList.begin (); it2 != it->measObjectEutra.blackCellsToAddModList.end (); it2++)
                {
                  SerializeSequence (std::bitset<0> (),false);
                  SerializeInteger (it2->cellIndex, 1, MAX_CELL_MEAS);

                  // Serialize PhysCellIdRange
                  // range optional
                  std::bitset<1> rangePresent = std::bitset<1> (it2->physCellIdRange.haveRange);
                  SerializeSequence (rangePresent,false);
                  SerializeInteger (it2->physCellIdRange.start,0,503);
                  if (it2->physCellIdRange.haveRange)
                    {
                      switch (it2->physCellIdRange.range)
                        {
                        case 4:
                          SerializeEnum (16, 0);
                          break;
                        case 8:
                          SerializeEnum (16, 1);
                          break;
                        case 12:
                          SerializeEnum (16, 2);
                          break;
                        case 16:
                          SerializeEnum (16, 3);
                          break;
                        case 24:
                          SerializeEnum (16, 4);
                          break;
                        case 32:
                          SerializeEnum (16, 5);
                          break;
                        case 48:
                          SerializeEnum (16, 6);
                          break;
                        case 64:
                          SerializeEnum (16, 7);
                          break;
                        case 84:
                          SerializeEnum (16, 8);
                          break;
                        case 96:
                          SerializeEnum (16, 9);
                          break;
                        case 128:
                          SerializeEnum (16, 10);
                          break;
                        case 168:
                          SerializeEnum (16, 11);
                          break;
                        case 252:
                          SerializeEnum (16, 12);
                          break;
                        case 504:
                          SerializeEnum (16, 13);
                          break;
                        default:
                          SerializeEnum (16, 0);
                        }
                    }
                }

            }

          if (it->measObjectEutra.haveCellForWhichToReportCGI)
            {
              SerializeInteger (it->measObjectEutra.cellForWhichToReportCGI,0,503);
            }
        }
    }


  if (!measConfig.reportConfigToRemoveList.empty () )
    {
      SerializeSequenceOf (measConfig.reportConfigToRemoveList.size (),MAX_REPORT_CONFIG_ID,1);
      for (std::list<uint8_t>::iterator it = measConfig.reportConfigToRemoveList.begin (); it != measConfig.reportConfigToRemoveList.end (); it++)
        {
          SerializeInteger (*it, 1,MAX_REPORT_CONFIG_ID);
        }
    }

  if (!measConfig.reportConfigToAddModList.empty () )
    {
      SerializeSequenceOf (measConfig.reportConfigToAddModList.size (),MAX_REPORT_CONFIG_ID,1);
      for (std::list<LteRrcSap::ReportConfigToAddMod>::iterator it = measConfig.reportConfigToAddModList.begin (); it != measConfig.reportConfigToAddModList.end (); it++)
        {
          SerializeSequence (std::bitset<0> (), false);
          SerializeInteger (it->reportConfigId,1,MAX_REPORT_CONFIG_ID);
          SerializeChoice (2,0,false); // reportConfigEUTRA

          // Serialize ReportConfigEUTRA
          SerializeSequence (std::bitset<0> (), true);
          switch (it->reportConfigEutra.triggerType)
            {
            case LteRrcSap::ReportConfigEutra::periodical:
              SerializeChoice (2, 1, false); 
              SerializeSequence (std::bitset<0> (),false);
              switch (it->reportConfigEutra.purpose)
                {
                case LteRrcSap::ReportConfigEutra::reportCgi:
                  SerializeEnum (2,1);
                  break;
                case LteRrcSap::ReportConfigEutra::reportStrongestCells:
                default:
                  SerializeEnum (2,0);
                }
              break;
            case LteRrcSap::ReportConfigEutra::event:
            default: 
              SerializeChoice (2, 0, false);
              SerializeSequence (std::bitset<0> (),true);
              switch (it->reportConfigEutra.eventId)
                {
                case LteRrcSap::ReportConfigEutra::eventA1:
                  SerializeChoice (5, 0, true);
                  SerializeSequence (std::bitset<0> (),false);
                  SerializeThresholdEutra (it->reportConfigEutra.threshold1);
                  break;
                case LteRrcSap::ReportConfigEutra::eventA2:
                  SerializeChoice (5, 1, true);
                  SerializeSequence (std::bitset<0> (),false);
                  SerializeThresholdEutra (it->reportConfigEutra.threshold1);
                  break;
                case LteRrcSap::ReportConfigEutra::eventA3:
                  SerializeChoice (5, 2, true);
                  SerializeSequence (std::bitset<0> (),false);
                  SerializeInteger (it->reportConfigEutra.a3Offset,-30,30);
                  SerializeBoolean (it->reportConfigEutra.reportOnLeave);
                  break;
                case LteRrcSap::ReportConfigEutra::eventA4:
                  SerializeChoice (5, 3, true);
                  SerializeSequence (std::bitset<0> (),false);
                  SerializeThresholdEutra (it->reportConfigEutra.threshold1);
                  break;
                case LteRrcSap::ReportConfigEutra::eventA5:
                default:
                  SerializeChoice (5, 4, true);
                  SerializeSequence (std::bitset<0> (),false);
                  SerializeThresholdEutra (it->reportConfigEutra.threshold1);
                  SerializeThresholdEutra (it->reportConfigEutra.threshold2);
                }

              SerializeInteger (it->reportConfigEutra.hysteresis, 0, 30);

              switch (it->reportConfigEutra.timeToTrigger)
                {
                case 0:
                  SerializeEnum (16, 0);
                  break;
                case 40:
                  SerializeEnum (16, 1);
                  break;
                case 64:
                  SerializeEnum (16, 2);
                  break;
                case 80:
                  SerializeEnum (16, 3);
                  break;
                case 100:
                  SerializeEnum (16, 4);
                  break;
                case 128:
                  SerializeEnum (16, 5);
                  break;
                case 160:
                  SerializeEnum (16, 6);
                  break;
                case 256:
                  SerializeEnum (16, 7);
                  break;
                case 320:
                  SerializeEnum (16, 8);
                  break;
                case 480:
                  SerializeEnum (16, 9);
                  break;
                case 512:
                  SerializeEnum (16, 10);
                  break;
                case 640:
                  SerializeEnum (16, 11);
                  break;
                case 1024:
                  SerializeEnum (16, 12);
                  break;
                case 1280:
                  SerializeEnum (16, 13);
                  break;
                case 2560:
                  SerializeEnum (16, 14);
                  break;
                case 5120:
                default:
                  SerializeEnum (16, 15);
                }
            } // end trigger type

          // Serialize triggerQuantity
          if (it->reportConfigEutra.triggerQuantity == LteRrcSap::ReportConfigEutra::rsrp)
            {
              SerializeEnum (2, 0);
            }
          else
            {
              SerializeEnum (2, 1);
            }

          // Serialize reportQuantity
          if (it->reportConfigEutra.reportQuantity == LteRrcSap::ReportConfigEutra::sameAsTriggerQuantity)
            {
              SerializeEnum (2, 0);
            }
          else
            {
              SerializeEnum (2, 1);
            }

          // Serialize maxReportCells
          SerializeInteger (it->reportConfigEutra.maxReportCells, 1, MAX_CELL_REPORT);

          // Serialize reportInterval
          switch (it->reportConfigEutra.reportInterval)
            {
            case LteRrcSap::ReportConfigEutra::ms120:
              SerializeEnum (16, 0);
              break;
            case LteRrcSap::ReportConfigEutra::ms240:
              SerializeEnum (16, 1);
              break;
            case LteRrcSap::ReportConfigEutra::ms480:
              SerializeEnum (16, 2);
              break;
            case LteRrcSap::ReportConfigEutra::ms640:
              SerializeEnum (16, 3);
              break;
            case LteRrcSap::ReportConfigEutra::ms1024:
              SerializeEnum (16, 4);
              break;
            case LteRrcSap::ReportConfigEutra::ms2048:
              SerializeEnum (16, 5);
              break;
            case LteRrcSap::ReportConfigEutra::ms5120:
              SerializeEnum (16, 6);
              break;
            case LteRrcSap::ReportConfigEutra::ms10240:
              SerializeEnum (16, 7);
              break;
            case LteRrcSap::ReportConfigEutra::min1:
              SerializeEnum (16, 8);
              break;
            case LteRrcSap::ReportConfigEutra::min6:
              SerializeEnum (16, 9);
              break;
            case LteRrcSap::ReportConfigEutra::min12:
              SerializeEnum (16, 10);
              break;
            case LteRrcSap::ReportConfigEutra::min30:
              SerializeEnum (16, 11);
              break;
            case LteRrcSap::ReportConfigEutra::min60:
              SerializeEnum (16, 12);
              break;
            case LteRrcSap::ReportConfigEutra::spare3:
              SerializeEnum (16, 13);
              break;
            case LteRrcSap::ReportConfigEutra::spare2:
              SerializeEnum (16, 14);
              break;
            case LteRrcSap::ReportConfigEutra::spare1:
            default:
              SerializeEnum (16, 15);
            }

          // Serialize reportAmount
          switch (it->reportConfigEutra.reportAmount)
            {
            case 1:
              SerializeEnum (8, 0);
              break;
            case 2:
              SerializeEnum (8, 1);
              break;
            case 4:
              SerializeEnum (8, 2);
              break;
            case 8:
              SerializeEnum (8, 3);
              break;
            case 16:
              SerializeEnum (8, 4);
              break;
            case 32:
              SerializeEnum (8, 5);
              break;
            case 64:
              SerializeEnum (8, 6);
              break;
            default:
              SerializeEnum (8, 7);
            }
        }
    }

  if (!measConfig.measIdToRemoveList.empty () )
    {
      SerializeSequenceOf (measConfig.measIdToRemoveList.size (), MAX_MEAS_ID, 1);
      for (std::list<uint8_t>::iterator it = measConfig.measIdToRemoveList.begin (); it != measConfig.measIdToRemoveList.end (); it++)
        {
          SerializeInteger (*it, 1, MAX_MEAS_ID);
        }
    }

  if (!measConfig.measIdToAddModList.empty () )
    {
      SerializeSequenceOf ( measConfig.measIdToAddModList.size (), MAX_MEAS_ID, 1);
      for (std::list<LteRrcSap::MeasIdToAddMod>::iterator it = measConfig.measIdToAddModList.begin (); it != measConfig.measIdToAddModList.end (); it++)
        {
          SerializeInteger (it->measId, 1, MAX_MEAS_ID);
          SerializeInteger (it->measObjectId, 1, MAX_OBJECT_ID);
          SerializeInteger (it->reportConfigId, 1, MAX_REPORT_CONFIG_ID);
        }
    }

  if (measConfig.haveQuantityConfig )
    {
      // QuantityConfig sequence
      // 4 optional fields, only first (EUTRA) present. Extension marker yes.
      std::bitset<4> quantityConfigOpts (0);
      quantityConfigOpts.set (3,1);
      SerializeSequence (quantityConfigOpts, true);
      SerializeSequence (std::bitset<0> (), false);

      switch (measConfig.quantityConfig.filterCoefficientRSRP)
        {
        case 0:
          SerializeEnum (16, 0);
          break;
        case 1:
          SerializeEnum (16, 1);
          break;
        case 2:
          SerializeEnum (16, 2);
          break;
        case 3:
          SerializeEnum (16, 3);
          break;
        case 4:
          SerializeEnum (16, 4);
          break;
        case 5:
          SerializeEnum (16, 5);
          break;
        case 6:
          SerializeEnum (16, 6);
          break;
        case 7:
          SerializeEnum (16, 7);
          break;
        case 8:
          SerializeEnum (16, 8);
          break;
        case 9:
          SerializeEnum (16, 9);
          break;
        case 11:
          SerializeEnum (16, 10);
          break;
        case 13:
          SerializeEnum (16, 11);
          break;
        case 15:
          SerializeEnum (16, 12);
          break;
        case 17:
          SerializeEnum (16, 13);
          break;
        case 19:
          SerializeEnum (16, 14);
          break;
        default:
          SerializeEnum (16, 4);
        }

      switch (measConfig.quantityConfig.filterCoefficientRSRQ)
        {
        case 0:
          SerializeEnum (16, 0);
          break;
        case 1:
          SerializeEnum (16, 1);
          break;
        case 2:
          SerializeEnum (16, 2);
          break;
        case 3:
          SerializeEnum (16, 3);
          break;
        case 4:
          SerializeEnum (16, 4);
          break;
        case 5:
          SerializeEnum (16, 5);
          break;
        case 6:
          SerializeEnum (16, 6);
          break;
        case 7:
          SerializeEnum (16, 7);
          break;
        case 8:
          SerializeEnum (16, 8);
          break;
        case 9:
          SerializeEnum (16, 9);
          break;
        case 11:
          SerializeEnum (16, 10);
          break;
        case 13:
          SerializeEnum (16, 11);
          break;
        case 15:
          SerializeEnum (16, 12);
          break;
        case 17:
          SerializeEnum (16, 13);
          break;
        case 19:
          SerializeEnum (16, 14);
          break;
        default:
          SerializeEnum (16, 4);
        }
    }

  if (measConfig.haveMeasGapConfig )
    {
      switch (measConfig.measGapConfig.type)
        {
        case LteRrcSap::MeasGapConfig::RESET:
          SerializeChoice (2, 0, false);
          SerializeNull ();
          break;
        case LteRrcSap::MeasGapConfig::SETUP:
        default:
          SerializeChoice (2, 1, false);
          SerializeSequence (std::bitset<0> (),false);
          switch (measConfig.measGapConfig.gapOffsetChoice)
            {
            case LteRrcSap::MeasGapConfig::gp0:
              SerializeChoice (2, 0, true);
              SerializeInteger (measConfig.measGapConfig.gapOffsetValue, 0, 39);
              break;
            case LteRrcSap::MeasGapConfig::gp1:
            default:
              SerializeChoice (2, 1, true);
              SerializeInteger (measConfig.measGapConfig.gapOffsetValue, 0, 79);
            }
        }
    }

  if (measConfig.haveSmeasure )
    {
      SerializeInteger (measConfig.sMeasure, 0, 97);
    }

  // ...Here preRegistrationInfoHRPD would be serialized

  if (measConfig.haveSpeedStatePars )
    {
      switch (measConfig.speedStatePars.type)
        {
        case LteRrcSap::SpeedStatePars::RESET:
          SerializeChoice (2, 0, false);
          SerializeNull ();
          break;
        case LteRrcSap::SpeedStatePars::SETUP:
        default:
          SerializeChoice (2, 1, false);
          SerializeSequence (std::bitset<0> (), false);
          switch (measConfig.speedStatePars.mobilityStateParameters.tEvaluation)
            {
            case 30:
              SerializeEnum (8, 0);
              break;
            case 60:
              SerializeEnum (8, 1);
              break;
            case 120:
              SerializeEnum (8, 2);
              break;
            case 180:
              SerializeEnum (8, 3);
              break;
            case 240:
              SerializeEnum (8, 4);
              break;
            default:
              SerializeEnum (8, 5);
              break;
            }

          switch (measConfig.speedStatePars.mobilityStateParameters.tHystNormal)
            {
            case 30:
              SerializeEnum (8, 0);
              break;
            case 60:
              SerializeEnum (8, 1);
              break;
            case 120:
              SerializeEnum (8, 2);
              break;
            case 180:
              SerializeEnum (8, 3);
              break;
            case 240:
              SerializeEnum (8, 4);
              break;
            default:
              SerializeEnum (8, 5);
              break;
            }

          SerializeInteger (measConfig.speedStatePars.mobilityStateParameters.nCellChangeMedium, 1, 16);
          SerializeInteger (measConfig.speedStatePars.mobilityStateParameters.nCellChangeHigh, 1, 16);

          SerializeSequence (std::bitset<0> (), false);
          switch (measConfig.speedStatePars.timeToTriggerSf.sfMedium)
            {
            case 25:
              SerializeEnum (4, 0);
              break;
            case 50:
              SerializeEnum (4, 1);
              break;
            case 75:
              SerializeEnum (4, 2);
              break;
            case 100:
            default:
              SerializeEnum (4, 3);
            }

          switch (measConfig.speedStatePars.timeToTriggerSf.sfHigh)
            {
            case 25:
              SerializeEnum (4, 0);
              break;
            case 50:
              SerializeEnum (4, 1);
              break;
            case 75:
              SerializeEnum (4, 2);
              break;
            case 100:
            default:
              SerializeEnum (4, 3);
            }
        }
    }
}

Buffer::Iterator
RrcAsn1Header::DeserializeThresholdEutra (LteRrcSap::ThresholdEutra * thresholdEutra, Buffer::Iterator bIterator)
{
  int thresholdEutraChoice, range;
  bIterator = DeserializeChoice (2, false, &thresholdEutraChoice, bIterator);

  switch (thresholdEutraChoice)
    {
    case 0:
      thresholdEutra->choice = LteRrcSap::ThresholdEutra::thresholdRsrp;
      bIterator = DeserializeInteger (&range, 0, 97, bIterator);
      thresholdEutra->range = range;
      break;
    case 1:
    default:
      thresholdEutra->choice = LteRrcSap::ThresholdEutra::thresholdRsrq;
      bIterator = DeserializeInteger (&range, 0, 34, bIterator);
      thresholdEutra->range = range;
    }

  return bIterator;
}

Buffer::Iterator
RrcAsn1Header::DeserializeQoffsetRange (int8_t * qOffsetRange, Buffer::Iterator bIterator)
{
  int n;
  bIterator = DeserializeEnum (31, &n, bIterator);
  switch (n)
    {
    case 0:
      *qOffsetRange = -24;
      break;
    case 1:
      *qOffsetRange = -22;
      break;
    case 2:
      *qOffsetRange = -20;
      break;
    case 3:
      *qOffsetRange = -18;
      break;
    case 4:
      *qOffsetRange = -16;
      break;
    case 5:
      *qOffsetRange = -14;
      break;
    case 6:
      *qOffsetRange = -12;
      break;
    case 7:
      *qOffsetRange = -10;
      break;
    case 8:
      *qOffsetRange = -8;
      break;
    case 9:
      *qOffsetRange = -6;
      break;
    case 10:
      *qOffsetRange = -5;
      break;
    case 11:
      *qOffsetRange = -4;
      break;
    case 12:
      *qOffsetRange = -3;
      break;
    case 13:
      *qOffsetRange = -2;
      break;
    case 14:
      *qOffsetRange = -1;
      break;
    case 15:
      *qOffsetRange = 0;
      break;
    case 16:
      *qOffsetRange = 1;
      break;
    case 17:
      *qOffsetRange = 2;
      break;
    case 18:
      *qOffsetRange = 3;
      break;
    case 19:
      *qOffsetRange = 4;
      break;
    case 20:
      *qOffsetRange = 5;
      break;
    case 21:
      *qOffsetRange = 6;
      break;
    case 22:
      *qOffsetRange = 8;
      break;
    case 23:
      *qOffsetRange = 10;
      break;
    case 24:
      *qOffsetRange = 12;
      break;
    case 25:
      *qOffsetRange = 14;
      break;
    case 26:
      *qOffsetRange = 16;
      break;
    case 27:
      *qOffsetRange = 18;
      break;
    case 28:
      *qOffsetRange = 20;
      break;
    case 29:
      *qOffsetRange = 22;
      break;
    case 30:
    default:
      *qOffsetRange = 24;
    }
  return bIterator;
}

Buffer::Iterator
RrcAsn1Header::DeserializeRadioResourceConfigDedicated (LteRrcSap::RadioResourceConfigDedicated *radioResourceConfigDedicated, Buffer::Iterator bIterator)
=======
>>>>>>> 11b6a147
{
  switch (qOffsetRange)
    {
    case -24:
      SerializeEnum (31,0);
      break;
    case -22:
      SerializeEnum (31,1);
      break;
    case -20:
      SerializeEnum (31,2);
      break;
    case -18:
      SerializeEnum (31,3);
      break;
    case -16:
      SerializeEnum (31,4);
      break;
    case -14:
      SerializeEnum (31,5);
      break;
    case -12:
      SerializeEnum (31,6);
      break;
    case -10:
      SerializeEnum (31,7);
      break;
    case -8:
      SerializeEnum (31,8);
      break;
    case -6:
      SerializeEnum (31,9);
      break;
    case -5:
      SerializeEnum (31,10);
      break;
    case -4:
      SerializeEnum (31,11);
      break;
    case -3:
      SerializeEnum (31,12);
      break;
    case -2:
      SerializeEnum (31,13);
      break;
    case -1:
      SerializeEnum (31,14);
      break;
    case 0:
      SerializeEnum (31,15);
      break;
    case 1:
      SerializeEnum (31,16);
      break;
    case 2:
      SerializeEnum (31,17);
      break;
    case 3:
      SerializeEnum (31,18);
      break;
    case 4:
      SerializeEnum (31,19);
      break;
    case 5:
      SerializeEnum (31,20);
      break;
    case 6:
      SerializeEnum (31,21);
      break;
    case 8:
      SerializeEnum (31,22);
      break;
    case 10:
      SerializeEnum (31,23);
      break;
    case 12:
      SerializeEnum (31,24);
      break;
    case 14:
      SerializeEnum (31,25);
      break;
    case 16:
      SerializeEnum (31,26);
      break;
    case 18:
      SerializeEnum (31,27);
      break;
    case 20:
      SerializeEnum (31,28);
      break;
    case 22:
      SerializeEnum (31,29);
      break;
    case 24:
      SerializeEnum (31,30);
      break;
    default:
      SerializeEnum (31,15);
    }
}

void
RrcAsn1Header::SerializeThresholdEutra (LteRrcSap::ThresholdEutra thresholdEutra) const
{
  switch (thresholdEutra.choice)
    {
    case LteRrcSap::ThresholdEutra::thresholdRsrp:
      SerializeChoice (2,0,false);
      SerializeInteger (thresholdEutra.range, 0, 97);
      break;
    case LteRrcSap::ThresholdEutra::thresholdRsrq:
    default:
      SerializeChoice (2,1,false);
      SerializeInteger (thresholdEutra.range, 0, 34);
    }
}

void
RrcAsn1Header::SerializeMeasConfig (LteRrcSap::MeasConfig measConfig) const
{
  // Serialize MeasConfig sequence
  // 11 optional fields, extension marker present
  std::bitset<11> measConfigOptional;
  measConfigOptional.set (10, !measConfig.measObjectToRemoveList.empty () );
  measConfigOptional.set (9, !measConfig.measObjectToAddModList.empty () );
  measConfigOptional.set (8, !measConfig.reportConfigToRemoveList.empty () );
  measConfigOptional.set (7, !measConfig.reportConfigToAddModList.empty () );
  measConfigOptional.set (6, !measConfig.measIdToRemoveList.empty () );
  measConfigOptional.set (5, !measConfig.measIdToAddModList.empty () );
  measConfigOptional.set (4, measConfig.haveQuantityConfig ); 
  measConfigOptional.set (3, measConfig.haveMeasGapConfig ); 
  measConfigOptional.set (2, measConfig.haveSmeasure ); 
  measConfigOptional.set (1, false ); // preRegistrationInfoHRPD
  measConfigOptional.set (0, measConfig.haveSpeedStatePars ); 
  SerializeSequence (measConfigOptional,true);

  if (!measConfig.measObjectToRemoveList.empty ())
    {
      SerializeSequenceOf (measConfig.measObjectToRemoveList.size (),MAX_OBJECT_ID,1);
      for (std::list<uint8_t>::iterator it = measConfig.measObjectToRemoveList.begin (); it != measConfig.measObjectToRemoveList.end (); it++)
        {
          SerializeInteger (*it, 1, MAX_OBJECT_ID);
        }
    }

  if (!measConfig.measObjectToAddModList.empty ())
    {
      SerializeSequenceOf (measConfig.measObjectToAddModList.size (),MAX_OBJECT_ID,1);
      for (std::list<LteRrcSap::MeasObjectToAddMod>::iterator it = measConfig.measObjectToAddModList.begin (); it != measConfig.measObjectToAddModList.end (); it++)
        {
          SerializeSequence (std::bitset<0> (), false);
          SerializeInteger (it->measObjectId, 1, MAX_OBJECT_ID);
          SerializeChoice (4, 0, true); // Select MeasObjectEUTRA

          // Serialize measObjectEutra
          std::bitset<5> measObjOpts;
          measObjOpts.set (4,!it->measObjectEutra.cellsToRemoveList.empty () );
          measObjOpts.set (3,!it->measObjectEutra.cellsToAddModList.empty () );
          measObjOpts.set (2,!it->measObjectEutra.blackCellsToRemoveList.empty () );
          measObjOpts.set (1,!it->measObjectEutra.blackCellsToAddModList.empty () );
          measObjOpts.set (0,it->measObjectEutra.haveCellForWhichToReportCGI);
          SerializeSequence (measObjOpts, true);

          // Serialize carrierFreq
          SerializeInteger (it->measObjectEutra.carrierFreq, 0, MAX_EARFCN);

          // Serialize  allowedMeasBandwidth
          switch (it->measObjectEutra.allowedMeasBandwidth)
            {
            case 6:
              SerializeEnum (6,0);
              break;
            case 15:
              SerializeEnum (6,1);
              break;
            case 25:
              SerializeEnum (6,2);
              break;
            case 50:
              SerializeEnum (6,3);
              break;
            case 75:
              SerializeEnum (6,4);
              break;
            case 100:
              SerializeEnum (6,5);
              break;
            default:
              SerializeEnum (6,0);
            }

          SerializeBoolean (it->measObjectEutra.presenceAntennaPort1);
          SerializeBitstring (std::bitset<2> (it->measObjectEutra.neighCellConfig));
          SerializeQoffsetRange (it->measObjectEutra.offsetFreq);

          if (!it->measObjectEutra.cellsToRemoveList.empty ())
            {
              SerializeSequenceOf (it->measObjectEutra.cellsToRemoveList.size (),MAX_CELL_MEAS,1);
              for (std::list<uint8_t>::iterator it2 = it->measObjectEutra.cellsToRemoveList.begin (); it2 != it->measObjectEutra.cellsToRemoveList.end (); it2++)
                {
                  SerializeInteger (*it2, 1, MAX_CELL_MEAS);
                }
            }

          if (!it->measObjectEutra.cellsToAddModList.empty ())
            {
              SerializeSequenceOf (it->measObjectEutra.cellsToAddModList.size (), MAX_CELL_MEAS, 1);
              for (std::list<LteRrcSap::CellsToAddMod>::iterator it2 = it->measObjectEutra.cellsToAddModList.begin (); it2 != it->measObjectEutra.cellsToAddModList.end (); it2++)
                {
                  SerializeSequence (std::bitset<0> (), false);

                  // Serialize cellIndex
                  SerializeInteger (it2->cellIndex, 1, MAX_CELL_MEAS);

                  // Serialize PhysCellId
                  SerializeInteger (it2->physCellId,0,503);

                  // Serialize cellIndividualOffset
                  SerializeQoffsetRange (it2->cellIndividualOffset);
                }
            }

          if (!it->measObjectEutra.blackCellsToRemoveList.empty () )
            {
              SerializeSequenceOf (it->measObjectEutra.blackCellsToRemoveList.size (),MAX_CELL_MEAS,1);
              for (std::list<uint8_t>::iterator it2 = it->measObjectEutra.blackCellsToRemoveList.begin (); it2 != it->measObjectEutra.blackCellsToRemoveList.end (); it2++)
                {
                  SerializeInteger (*it2, 1, MAX_CELL_MEAS);
                }
            }

          if (!it->measObjectEutra.blackCellsToAddModList.empty () )
            {
              SerializeSequenceOf (it->measObjectEutra.blackCellsToAddModList.size (), MAX_CELL_MEAS, 1);
              for (std::list<LteRrcSap::BlackCellsToAddMod>::iterator it2 = it->measObjectEutra.blackCellsToAddModList.begin (); it2 != it->measObjectEutra.blackCellsToAddModList.end (); it2++)
                {
                  SerializeSequence (std::bitset<0> (),false);
                  SerializeInteger (it2->cellIndex, 1, MAX_CELL_MEAS);

                  // Serialize PhysCellIdRange
                  // range optional
                  std::bitset<1> rangePresent = std::bitset<1> (it2->physCellIdRange.haveRange);
                  SerializeSequence (rangePresent,false);
                  SerializeInteger (it2->physCellIdRange.start,0,503);
                  if (it2->physCellIdRange.haveRange)
                    {
                      switch (it2->physCellIdRange.range)
                        {
                        case 4:
                          SerializeEnum (16, 0);
                          break;
                        case 8:
                          SerializeEnum (16, 1);
                          break;
                        case 12:
                          SerializeEnum (16, 2);
                          break;
                        case 16:
                          SerializeEnum (16, 3);
                          break;
                        case 24:
                          SerializeEnum (16, 4);
                          break;
                        case 32:
                          SerializeEnum (16, 5);
                          break;
                        case 48:
                          SerializeEnum (16, 6);
                          break;
                        case 64:
                          SerializeEnum (16, 7);
                          break;
                        case 84:
                          SerializeEnum (16, 8);
                          break;
                        case 96:
                          SerializeEnum (16, 9);
                          break;
                        case 128:
                          SerializeEnum (16, 10);
                          break;
                        case 168:
                          SerializeEnum (16, 11);
                          break;
                        case 252:
                          SerializeEnum (16, 12);
                          break;
                        case 504:
                          SerializeEnum (16, 13);
                          break;
                        default:
                          SerializeEnum (16, 0);
                        }
                    }
                }

            }

          if (it->measObjectEutra.haveCellForWhichToReportCGI)
            {
              SerializeInteger (it->measObjectEutra.cellForWhichToReportCGI,0,503);
            }
        }
    }


  if (!measConfig.reportConfigToRemoveList.empty () )
    {
      SerializeSequenceOf (measConfig.reportConfigToRemoveList.size (),MAX_REPORT_CONFIG_ID,1);
      for (std::list<uint8_t>::iterator it = measConfig.reportConfigToRemoveList.begin (); it != measConfig.reportConfigToRemoveList.end (); it++)
        {
          SerializeInteger (*it, 1,MAX_REPORT_CONFIG_ID);
        }
    }

  if (!measConfig.reportConfigToAddModList.empty () )
    {
      SerializeSequenceOf (measConfig.reportConfigToAddModList.size (),MAX_REPORT_CONFIG_ID,1);
      for (std::list<LteRrcSap::ReportConfigToAddMod>::iterator it = measConfig.reportConfigToAddModList.begin (); it != measConfig.reportConfigToAddModList.end (); it++)
        {
          SerializeSequence (std::bitset<0> (), false);
          SerializeInteger (it->reportConfigId,1,MAX_REPORT_CONFIG_ID);
          SerializeChoice (2,0,false); // reportConfigEUTRA

          // Serialize ReportConfigEUTRA
          SerializeSequence (std::bitset<0> (), true);
          switch (it->reportConfigEutra.triggerType)
            {
            case LteRrcSap::ReportConfigEutra::periodical:
              SerializeChoice (2, 1, false); 
              SerializeSequence (std::bitset<0> (),false);
              switch (it->reportConfigEutra.purpose)
                {
                case LteRrcSap::ReportConfigEutra::reportCgi:
                  SerializeEnum (2,1);
                  break;
                case LteRrcSap::ReportConfigEutra::reportStrongestCells:
                default:
                  SerializeEnum (2,0);
                }
              break;
            case LteRrcSap::ReportConfigEutra::event:
            default: 
              SerializeChoice (2, 0, false);
              SerializeSequence (std::bitset<0> (),false);
              switch (it->reportConfigEutra.eventId)
                {
                case LteRrcSap::ReportConfigEutra::eventA1:
                  SerializeChoice (5, 0, true);
                  SerializeSequence (std::bitset<0> (),false);
                  SerializeThresholdEutra (it->reportConfigEutra.threshold1);
                  break;
                case LteRrcSap::ReportConfigEutra::eventA2:
                  SerializeChoice (5, 1, true);
                  SerializeSequence (std::bitset<0> (),false);
                  SerializeThresholdEutra (it->reportConfigEutra.threshold1);
                  break;
                case LteRrcSap::ReportConfigEutra::eventA3:
                  SerializeChoice (5, 2, true);
                  SerializeSequence (std::bitset<0> (),false);
                  SerializeInteger (it->reportConfigEutra.a3Offset,-30,30);
                  SerializeBoolean (it->reportConfigEutra.reportOnLeave);
                  break;
                case LteRrcSap::ReportConfigEutra::eventA4:
                  SerializeChoice (5, 3, true);
                  SerializeSequence (std::bitset<0> (),false);
                  SerializeThresholdEutra (it->reportConfigEutra.threshold1);
                  break;
                case LteRrcSap::ReportConfigEutra::eventA5:
                default:
                  SerializeChoice (5, 4, true);
                  SerializeSequence (std::bitset<0> (),false);
                  SerializeThresholdEutra (it->reportConfigEutra.threshold1);
                  SerializeThresholdEutra (it->reportConfigEutra.threshold2);
                }

              SerializeInteger (it->reportConfigEutra.hysteresis, 0, 30);

              switch (it->reportConfigEutra.timeToTrigger)
                {
                case 0:
                  SerializeEnum (16, 0);
                  break;
                case 40:
                  SerializeEnum (16, 1);
                  break;
                case 64:
                  SerializeEnum (16, 2);
                  break;
                case 80:
                  SerializeEnum (16, 3);
                  break;
                case 100:
                  SerializeEnum (16, 4);
                  break;
                case 128:
                  SerializeEnum (16, 5);
                  break;
                case 160:
                  SerializeEnum (16, 6);
                  break;
                case 256:
                  SerializeEnum (16, 7);
                  break;
                case 320:
                  SerializeEnum (16, 8);
                  break;
                case 480:
                  SerializeEnum (16, 9);
                  break;
                case 512:
                  SerializeEnum (16, 10);
                  break;
                case 640:
                  SerializeEnum (16, 11);
                  break;
                case 1024:
                  SerializeEnum (16, 12);
                  break;
                case 1280:
                  SerializeEnum (16, 13);
                  break;
                case 2560:
                  SerializeEnum (16, 14);
                  break;
                case 5120:
                default:
                  SerializeEnum (16, 15);
                }
            } // end trigger type

          // Serialize triggerQuantity
          if (it->reportConfigEutra.triggerQuantity == LteRrcSap::ReportConfigEutra::rsrp)
            {
              SerializeEnum (2, 0);
            }
          else
            {
              SerializeEnum (2, 1);
            }

          // Serialize reportQuantity
          if (it->reportConfigEutra.reportQuantity == LteRrcSap::ReportConfigEutra::sameAsTriggerQuantity)
            {
              SerializeEnum (2, 0);
            }
          else
            {
              SerializeEnum (2, 1);
            }

          // Serialize maxReportCells
          SerializeInteger (it->reportConfigEutra.maxReportCells, 1, MAX_CELL_REPORT);

          // Serialize reportInterval
          switch (it->reportConfigEutra.reportInterval)
            {
            case LteRrcSap::ReportConfigEutra::ms120:
              SerializeEnum (16, 0);
              break;
            case LteRrcSap::ReportConfigEutra::ms240:
              SerializeEnum (16, 1);
              break;
            case LteRrcSap::ReportConfigEutra::ms480:
              SerializeEnum (16, 2);
              break;
            case LteRrcSap::ReportConfigEutra::ms640:
              SerializeEnum (16, 3);
              break;
            case LteRrcSap::ReportConfigEutra::ms1024:
              SerializeEnum (16, 4);
              break;
            case LteRrcSap::ReportConfigEutra::ms2048:
              SerializeEnum (16, 5);
              break;
            case LteRrcSap::ReportConfigEutra::ms5120:
              SerializeEnum (16, 6);
              break;
            case LteRrcSap::ReportConfigEutra::ms10240:
              SerializeEnum (16, 7);
              break;
            case LteRrcSap::ReportConfigEutra::min1:
              SerializeEnum (16, 8);
              break;
            case LteRrcSap::ReportConfigEutra::min6:
              SerializeEnum (16, 9);
              break;
            case LteRrcSap::ReportConfigEutra::min12:
              SerializeEnum (16, 10);
              break;
            case LteRrcSap::ReportConfigEutra::min30:
              SerializeEnum (16, 11);
              break;
            case LteRrcSap::ReportConfigEutra::min60:
              SerializeEnum (16, 12);
              break;
            case LteRrcSap::ReportConfigEutra::spare3:
              SerializeEnum (16, 13);
              break;
            case LteRrcSap::ReportConfigEutra::spare2:
              SerializeEnum (16, 14);
              break;
            case LteRrcSap::ReportConfigEutra::spare1:
            default:
              SerializeEnum (16, 15);
            }

          // Serialize reportAmount
          switch (it->reportConfigEutra.reportAmount)
            {
            case 1:
              SerializeEnum (8, 0);
              break;
            case 2:
              SerializeEnum (8, 1);
              break;
            case 4:
              SerializeEnum (8, 2);
              break;
            case 8:
              SerializeEnum (8, 3);
              break;
            case 16:
              SerializeEnum (8, 4);
              break;
            case 32:
              SerializeEnum (8, 5);
              break;
            case 64:
              SerializeEnum (8, 6);
              break;
            default:
              SerializeEnum (8, 7);
            }
        }
    }

  if (!measConfig.measIdToRemoveList.empty () )
    {
      SerializeSequenceOf (measConfig.measIdToRemoveList.size (), MAX_MEAS_ID, 1);
      for (std::list<uint8_t>::iterator it = measConfig.measIdToRemoveList.begin (); it != measConfig.measIdToRemoveList.end (); it++)
        {
          SerializeInteger (*it, 1, MAX_MEAS_ID);
        }
    }

  if (!measConfig.measIdToAddModList.empty () )
    {
      SerializeSequenceOf ( measConfig.measIdToAddModList.size (), MAX_MEAS_ID, 1);
      for (std::list<LteRrcSap::MeasIdToAddMod>::iterator it = measConfig.measIdToAddModList.begin (); it != measConfig.measIdToAddModList.end (); it++)
        {
          SerializeInteger (it->measId, 1, MAX_MEAS_ID);
          SerializeInteger (it->measObjectId, 1, MAX_OBJECT_ID);
          SerializeInteger (it->reportConfigId, 1, MAX_REPORT_CONFIG_ID);
        }
    }

  if (measConfig.haveQuantityConfig )
    {
      // QuantityConfig sequence
      // 4 optional fields, only first (EUTRA) present. Extension marker yes.
      std::bitset<4> quantityConfigOpts (0);
      quantityConfigOpts.set (3,1);
      SerializeSequence (quantityConfigOpts, true);
      SerializeSequence (std::bitset<0> (), false);

      switch (measConfig.quantityConfig.filterCoefficientRSRP)
        {
        case 0:
          SerializeEnum (16, 0);
          break;
        case 1:
          SerializeEnum (16, 1);
          break;
        case 2:
          SerializeEnum (16, 2);
          break;
        case 3:
          SerializeEnum (16, 3);
          break;
        case 4:
          SerializeEnum (16, 4);
          break;
        case 5:
          SerializeEnum (16, 5);
          break;
        case 6:
          SerializeEnum (16, 6);
          break;
        case 7:
          SerializeEnum (16, 7);
          break;
        case 8:
          SerializeEnum (16, 8);
          break;
        case 9:
          SerializeEnum (16, 9);
          break;
        case 11:
          SerializeEnum (16, 10);
          break;
        case 13:
          SerializeEnum (16, 11);
          break;
        case 15:
          SerializeEnum (16, 12);
          break;
        case 17:
          SerializeEnum (16, 13);
          break;
        case 19:
          SerializeEnum (16, 14);
          break;
        default:
          SerializeEnum (16, 4);
        }

      switch (measConfig.quantityConfig.filterCoefficientRSRQ)
        {
        case 0:
          SerializeEnum (16, 0);
          break;
        case 1:
          SerializeEnum (16, 1);
          break;
        case 2:
          SerializeEnum (16, 2);
          break;
        case 3:
          SerializeEnum (16, 3);
          break;
        case 4:
          SerializeEnum (16, 4);
          break;
        case 5:
          SerializeEnum (16, 5);
          break;
        case 6:
          SerializeEnum (16, 6);
          break;
        case 7:
          SerializeEnum (16, 7);
          break;
        case 8:
          SerializeEnum (16, 8);
          break;
        case 9:
          SerializeEnum (16, 9);
          break;
        case 11:
          SerializeEnum (16, 10);
          break;
        case 13:
          SerializeEnum (16, 11);
          break;
        case 15:
          SerializeEnum (16, 12);
          break;
        case 17:
          SerializeEnum (16, 13);
          break;
        case 19:
          SerializeEnum (16, 14);
          break;
        default:
          SerializeEnum (16, 4);
        }
<<<<<<< HEAD
      logicalChannelConfig->bucketSizeDurationMs = bucketSizeDurationMs;

      if (bitset1[0])
        {
          // Deserialize logicalChannelGroup
          bIterator = DeserializeInteger (&n,0,3,bIterator);
          logicalChannelConfig->logicalChannelGroup = n;
        }
=======
>>>>>>> 11b6a147
    }

  if (measConfig.haveMeasGapConfig )
    {
      switch (measConfig.measGapConfig.type)
        {
        case LteRrcSap::MeasGapConfig::RESET:
          SerializeChoice (2, 0, false);
          SerializeNull ();
          break;
        case LteRrcSap::MeasGapConfig::SETUP:
        default:
          SerializeChoice (2, 1, false);
          SerializeSequence (std::bitset<0> (),false);
          switch (measConfig.measGapConfig.gapOffsetChoice)
            {
            case LteRrcSap::MeasGapConfig::gp0:
              SerializeChoice (2, 0, true);
              SerializeInteger (measConfig.measGapConfig.gapOffsetValue, 0, 39);
              break;
            case LteRrcSap::MeasGapConfig::gp1:
            default:
              SerializeChoice (2, 1, true);
              SerializeInteger (measConfig.measGapConfig.gapOffsetValue, 0, 79);
            }
        }
    }

  if (measConfig.haveSmeasure )
    {
      SerializeInteger (measConfig.sMeasure, 0, 97);
    }

  // ...Here preRegistrationInfoHRPD would be serialized

  if (measConfig.haveSpeedStatePars )
    {
      switch (measConfig.speedStatePars.type)
        {
        case LteRrcSap::SpeedStatePars::RESET:
          SerializeChoice (2, 0, false);
          SerializeNull ();
          break;
        case LteRrcSap::SpeedStatePars::SETUP:
        default:
          SerializeChoice (2, 1, false);
          SerializeSequence (std::bitset<0> (), false);
          switch (measConfig.speedStatePars.mobilityStateParameters.tEvaluation)
            {
            case 30:
              SerializeEnum (8, 0);
              break;
            case 60:
              SerializeEnum (8, 1);
              break;
            case 120:
              SerializeEnum (8, 2);
              break;
            case 180:
              SerializeEnum (8, 3);
              break;
            case 240:
              SerializeEnum (8, 4);
              break;
            default:
              SerializeEnum (8, 5);
              break;
            }

          switch (measConfig.speedStatePars.mobilityStateParameters.tHystNormal)
            {
            case 30:
              SerializeEnum (8, 0);
              break;
            case 60:
              SerializeEnum (8, 1);
              break;
            case 120:
              SerializeEnum (8, 2);
              break;
            case 180:
              SerializeEnum (8, 3);
              break;
            case 240:
              SerializeEnum (8, 4);
              break;
            default:
              SerializeEnum (8, 5);
              break;
            }

          SerializeInteger (measConfig.speedStatePars.mobilityStateParameters.nCellChangeMedium, 1, 16);
          SerializeInteger (measConfig.speedStatePars.mobilityStateParameters.nCellChangeHigh, 1, 16);

          SerializeSequence (std::bitset<0> (), false);
          switch (measConfig.speedStatePars.timeToTriggerSf.sfMedium)
            {
            case 25:
              SerializeEnum (4, 0);
              break;
            case 50:
              SerializeEnum (4, 1);
              break;
            case 75:
              SerializeEnum (4, 2);
              break;
            case 100:
            default:
              SerializeEnum (4, 3);
            }

          switch (measConfig.speedStatePars.timeToTriggerSf.sfHigh)
            {
            case 25:
              SerializeEnum (4, 0);
              break;
            case 50:
              SerializeEnum (4, 1);
              break;
            case 75:
              SerializeEnum (4, 2);
              break;
            case 100:
            default:
              SerializeEnum (4, 3);
            }
        }
    }
}

Buffer::Iterator
RrcAsn1Header::DeserializeThresholdEutra (LteRrcSap::ThresholdEutra * thresholdEutra, Buffer::Iterator bIterator)
{
  int thresholdEutraChoice, range;
  bIterator = DeserializeChoice (2, false, &thresholdEutraChoice, bIterator);

  switch (thresholdEutraChoice)
    {
    case 0:
      thresholdEutra->choice = LteRrcSap::ThresholdEutra::thresholdRsrp;
      bIterator = DeserializeInteger (&range, 0, 97, bIterator);
      thresholdEutra->range = range;
      break;
    case 1:
    default:
      thresholdEutra->choice = LteRrcSap::ThresholdEutra::thresholdRsrq;
      bIterator = DeserializeInteger (&range, 0, 34, bIterator);
      thresholdEutra->range = range;
    }

  return bIterator;
}

Buffer::Iterator
RrcAsn1Header::DeserializeQoffsetRange (int8_t * qOffsetRange, Buffer::Iterator bIterator)
{
  int n;
  bIterator = DeserializeEnum (31, &n, bIterator);
  switch (n)
    {
    case 0:
      *qOffsetRange = -24;
      break;
    case 1:
      *qOffsetRange = -22;
      break;
    case 2:
      *qOffsetRange = -20;
      break;
    case 3:
      *qOffsetRange = -18;
      break;
    case 4:
      *qOffsetRange = -16;
      break;
    case 5:
      *qOffsetRange = -14;
      break;
    case 6:
      *qOffsetRange = -12;
      break;
    case 7:
      *qOffsetRange = -10;
      break;
    case 8:
      *qOffsetRange = -8;
      break;
    case 9:
      *qOffsetRange = -6;
      break;
    case 10:
      *qOffsetRange = -5;
      break;
    case 11:
      *qOffsetRange = -4;
      break;
    case 12:
      *qOffsetRange = -3;
      break;
    case 13:
      *qOffsetRange = -2;
      break;
    case 14:
      *qOffsetRange = -1;
      break;
    case 15:
      *qOffsetRange = 0;
      break;
    case 16:
      *qOffsetRange = 1;
      break;
    case 17:
      *qOffsetRange = 2;
      break;
    case 18:
      *qOffsetRange = 3;
      break;
    case 19:
      *qOffsetRange = 4;
      break;
    case 20:
      *qOffsetRange = 5;
      break;
    case 21:
      *qOffsetRange = 6;
      break;
    case 22:
      *qOffsetRange = 8;
      break;
    case 23:
      *qOffsetRange = 10;
      break;
    case 24:
      *qOffsetRange = 12;
      break;
    case 25:
      *qOffsetRange = 14;
      break;
    case 26:
      *qOffsetRange = 16;
      break;
    case 27:
      *qOffsetRange = 18;
      break;
    case 28:
      *qOffsetRange = 20;
      break;
    case 29:
      *qOffsetRange = 22;
      break;
    case 30:
    default:
      *qOffsetRange = 24;
    }
  return bIterator;
}

Buffer::Iterator
RrcAsn1Header::DeserializeRadioResourceConfigDedicated (LteRrcSap::RadioResourceConfigDedicated *radioResourceConfigDedicated, Buffer::Iterator bIterator)
{
  // Deserialize RadioResourceConfigDedicated sequence
  std::bitset<6> optionalFieldsPresent = std::bitset<6> ();
  bIterator = DeserializeSequence (&optionalFieldsPresent,true,bIterator);

  if (optionalFieldsPresent[5])
    {
      // Deserialize srb-ToAddModList
      bIterator = DeserializeSrbToAddModList (&(radioResourceConfigDedicated->srbToAddModList),bIterator);
    }

  if (optionalFieldsPresent[4])
    {
      // Deserialize drb-ToAddModList
      bIterator = DeserializeDrbToAddModList (&(radioResourceConfigDedicated->drbToAddModList),bIterator);
    }

  if (optionalFieldsPresent[3])
    {
      // Deserialize drb-ToReleaseList
      int n;
      int val;
      bIterator = DeserializeSequenceOf (&n,MAX_DRB,1,bIterator);
      for (int i = 0; i < n; i++)
        {
          bIterator = DeserializeInteger (&val,1,32,bIterator);
          radioResourceConfigDedicated->drbToReleaseList.push_back (val);
        }
    }

  if (optionalFieldsPresent[2])
    {
      // Deserialize mac-MainConfig
      // ...
    }

  if (optionalFieldsPresent[1])
    {
      // Deserialize sps-Config
      // ...
    }

  radioResourceConfigDedicated->havePhysicalConfigDedicated = optionalFieldsPresent[0];
  if (optionalFieldsPresent[0])
    {
      // Deserialize physicalConfigDedicated
      bIterator = DeserializePhysicalConfigDedicated (&radioResourceConfigDedicated->physicalConfigDedicated,bIterator);
    }

  return bIterator;
}

Buffer::Iterator
RrcAsn1Header::DeserializeSrbToAddModList (std::list<LteRrcSap::SrbToAddMod> *srbToAddModList, Buffer::Iterator bIterator)
{
  int numElems;
  bIterator = DeserializeSequenceOf (&numElems,2,1,bIterator);

  srbToAddModList->clear ();

  // Deserialize SRB-ToAddMod elements
  for (int i = 0; i < numElems; i++)
    {
      LteRrcSap::SrbToAddMod srbToAddMod;
      // Deserialize SRB-ToAddMod sequence
      // 2 optional fields, extension marker present
      std::bitset<2> optionalFields;
      bIterator = DeserializeSequence (&optionalFields,true,bIterator);

      // Deserialize srbIdentity
      int n;
      bIterator = DeserializeInteger (&n,1,2,bIterator);
      srbToAddMod.srbIdentity = n;

      if (optionalFields[1])
        {
          // Deserialize rlcConfig choice
          // ...
        }

      if (optionalFields[0])
        {
          // Deserialize logicalChannelConfig choice
          int sel;
          bIterator = DeserializeChoice (2,false,&sel,bIterator);

          // Deserialize logicalChannelConfig defaultValue
          if (sel == 1)
            {
              bIterator = DeserializeNull (bIterator);
            }

          // Deserialize logicalChannelConfig explicitValue
          else if (sel == 0)
            {
              bIterator = DeserializeLogicalChannelConfig (&srbToAddMod.logicalChannelConfig,bIterator);
            }
        }
      srbToAddModList->insert (srbToAddModList->end (),srbToAddMod);
    }

  return bIterator;
}

Buffer::Iterator
RrcAsn1Header::DeserializeDrbToAddModList (std::list<LteRrcSap::DrbToAddMod> *drbToAddModList, Buffer::Iterator bIterator)
{
  int n;
  int val;
  bIterator = DeserializeSequenceOf (&n,MAX_DRB,1,bIterator);

  drbToAddModList->clear ();

  for (int i = 0; i < n; i++)
    {
      LteRrcSap::DrbToAddMod drbToAddMod;

      std::bitset<5> optionalFields;
      bIterator = DeserializeSequence (&optionalFields,true,bIterator);

      if (optionalFields[4])
        {
          // Deserialize epsBearerIdentity
          bIterator = DeserializeInteger (&val,0,15,bIterator);
          drbToAddMod.epsBearerIdentity = val;
        }

      bIterator = DeserializeInteger (&val,1,32,bIterator);
      drbToAddMod.drbIdentity = val;

      if (optionalFields[3])
        {
          // Deserialize pdcp-Config
          // ...
        }

      if (optionalFields[2])
        {
          // Deserialize RLC-Config
          int chosen;
          bIterator = DeserializeChoice (4,true,&chosen,bIterator);

          int sel;
          std::bitset<0> bitset0;
          switch (chosen)
            {
            case 0:
              drbToAddMod.rlcConfig.choice = LteRrcSap::RlcConfig::AM;

              // Deserialize UL-AM-RLC
              bIterator = DeserializeSequence (&bitset0,false, bIterator);
              bIterator = DeserializeEnum (64,&sel, bIterator); // t-PollRetransmit
              bIterator = DeserializeEnum (8,&sel, bIterator); // pollPDU
              bIterator = DeserializeEnum (16,&sel, bIterator); // pollByte
              bIterator = DeserializeEnum (8,&sel, bIterator); // maxRetxThreshold

              // Deserialize DL-AM-RLC
              bIterator = DeserializeSequence (&bitset0,false, bIterator);
              bIterator = DeserializeEnum (32,&sel, bIterator); // t-Reordering
              bIterator = DeserializeEnum (64,&sel, bIterator); // t-StatusProhibit
              break;

            case 1:
              drbToAddMod.rlcConfig.choice = LteRrcSap::RlcConfig::UM_BI_DIRECTIONAL;

              // Deserialize UL-UM-RLC
              bIterator = DeserializeSequence (&bitset0,false, bIterator);
              bIterator = DeserializeEnum (2,&sel, bIterator); // sn-FieldLength

              // Deserialize DL-UM-RLC
              bIterator = DeserializeSequence (&bitset0,false, bIterator);
              bIterator = DeserializeEnum (2,&sel, bIterator); // sn-FieldLength
              bIterator = DeserializeEnum (32,&sel, bIterator); // t-Reordering
              break;

            case 2:
              drbToAddMod.rlcConfig.choice = LteRrcSap::RlcConfig::UM_UNI_DIRECTIONAL_UL;

              // Deserialize UL-UM-RLC
              bIterator = DeserializeSequence (&bitset0,false, bIterator);
              bIterator = DeserializeEnum (2,&sel, bIterator); // sn-FieldLength
              break;

            case 3:
              drbToAddMod.rlcConfig.choice = LteRrcSap::RlcConfig::UM_UNI_DIRECTIONAL_DL;

              // Deserialize DL-UM-RLC
              bIterator = DeserializeSequence (&bitset0,false, bIterator);
              bIterator = DeserializeEnum (2,&sel, bIterator); // sn-FieldLength
              bIterator = DeserializeEnum (32,&sel, bIterator); // t-Reordering
              break;
            }

        }

      if (optionalFields[1])
        {
          bIterator = DeserializeInteger (&val,3,10,bIterator);
          drbToAddMod.logicalChannelIdentity = val;
        }

      if (optionalFields[0])
        {
          bIterator = DeserializeLogicalChannelConfig (&drbToAddMod.logicalChannelConfig,bIterator);
        }

      drbToAddModList->insert (drbToAddModList->end (),drbToAddMod);
    }
  return bIterator;
}

Buffer::Iterator
RrcAsn1Header::DeserializeLogicalChannelConfig (LteRrcSap::LogicalChannelConfig *logicalChannelConfig, Buffer::Iterator bIterator)
{
  int n;

  // Deserialize LogicalChannelConfig sequence
  // 1 optional field, extension marker is present.
  std::bitset<1> bitset1;
  bIterator = DeserializeSequence (&bitset1,true,bIterator);

  if (bitset1[0])
    {
      // Deserialize ul-SpecificParameters sequence
      bIterator = DeserializeSequence (&bitset1,false,bIterator);

      // Deserialize priority
      bIterator = DeserializeInteger (&n,1,16,bIterator);
      logicalChannelConfig->priority = n;

      // Deserialize prioritisedBitRate
      bIterator = DeserializeEnum (16,&n,bIterator);
      uint16_t prioritizedBitRateKbps;

      switch (n)
        {
        case 0:
          prioritizedBitRateKbps = 0;
          break;
        case 1:
          prioritizedBitRateKbps = 8;
          break;
        case 2:
          prioritizedBitRateKbps = 16;
          break;
        case 3:
          prioritizedBitRateKbps = 32;
          break;
        case 4:
          prioritizedBitRateKbps = 64;
          break;
        case 5:
          prioritizedBitRateKbps = 128;
          break;
        case 6:
          prioritizedBitRateKbps = 256;
          break;
        case 7:
          prioritizedBitRateKbps = 10000;
          break;
        default:
          prioritizedBitRateKbps = 10000;
        }
      logicalChannelConfig->prioritizedBitRateKbps = prioritizedBitRateKbps;

      // Deserialize bucketSizeDuration
      bIterator = DeserializeEnum (8,&n,bIterator);
      uint16_t bucketSizeDurationMs;
      switch (n)
        {
        case 0:
          bucketSizeDurationMs = 50;
          break;
        case 1:
          bucketSizeDurationMs = 100;
          break;
        case 2:
          bucketSizeDurationMs = 150;
          break;
        case 3:
          bucketSizeDurationMs = 300;
          break;
        case 4:
          bucketSizeDurationMs = 500;
          break;
        case 5:
          bucketSizeDurationMs = 1000;
          break;
        default:
          bucketSizeDurationMs = 1000;
        }
      logicalChannelConfig->bucketSizeDurationMs = bucketSizeDurationMs;

      if (bitset1[0])
        {
          // Deserialize logicalChannelGroup
          bIterator = DeserializeInteger (&n,0,3,bIterator);
          logicalChannelConfig->logicalChannelGroup = n;
        }
    }
  return bIterator;
}

Buffer::Iterator
RrcAsn1Header::DeserializePhysicalConfigDedicated (LteRrcSap::PhysicalConfigDedicated *physicalConfigDedicated, Buffer::Iterator bIterator)
{
  std::bitset<10> optionalFieldPresent;
  bIterator = DeserializeSequence (&optionalFieldPresent,true,bIterator);

  if (optionalFieldPresent[9])
    {
      // Deserialize pdsch-ConfigDedicated
      // ...
    }
  if (optionalFieldPresent[8])
    {
      // Deserialize pucch-ConfigDedicated
      // ...
    }
  if (optionalFieldPresent[7])
    {
      // Deserialize pusch-ConfigDedicated
      // ...
    }
  if (optionalFieldPresent[6])
    {
      // Deserialize uplinkPowerControlDedicated
      // ...
    }
  if (optionalFieldPresent[5])
    {
      // Deserialize tpc-PDCCH-ConfigPUCCH
      // ...
    }
  if (optionalFieldPresent[4])
    {
      // Deserialize tpc-PDCCH-ConfigPUSCH
      // ...
    }
  if (optionalFieldPresent[3])
    {
      // Deserialize cqi-ReportConfig
      // ...
    }
  physicalConfigDedicated->haveSoundingRsUlConfigDedicated = optionalFieldPresent[2];
  if (optionalFieldPresent[2])
    {
      // Deserialize soundingRS-UL-ConfigDedicated
      int sel;
      bIterator = DeserializeChoice (2,false,&sel,bIterator);

      if (sel == 0)
        {
          physicalConfigDedicated->soundingRsUlConfigDedicated.type = LteRrcSap::SoundingRsUlConfigDedicated::RESET;

          bIterator = DeserializeNull (bIterator);
        }

      else if (sel == 1)
        {
          physicalConfigDedicated->soundingRsUlConfigDedicated.type = LteRrcSap::SoundingRsUlConfigDedicated::SETUP;

          std::bitset<0> bitset0;
          bIterator = DeserializeSequence (&bitset0,false,bIterator);

          int slct;

          // Deserialize srs-Bandwidth
          bIterator = DeserializeEnum (4,&slct,bIterator);
          physicalConfigDedicated->soundingRsUlConfigDedicated.srsBandwidth = slct;

          // Deserialize srs-HoppingBandwidth
          bIterator = DeserializeEnum (4,&slct,bIterator);

          // Deserialize freqDomainPosition
          bIterator = DeserializeInteger (&slct,0,23,bIterator);

          // Deserialize duration
          bool duration;
          bIterator = DeserializeBoolean (&duration,bIterator);

          // Deserialize srs-ConfigIndex
          bIterator = DeserializeInteger (&slct,0,1023,bIterator);
          physicalConfigDedicated->soundingRsUlConfigDedicated.srsConfigIndex = slct;

          // Deserialize transmissionComb
          bIterator = DeserializeInteger (&slct,0,1,bIterator);

          // Deserialize cyclicShift
          bIterator = DeserializeEnum (8,&slct,bIterator);
        }
    }
  physicalConfigDedicated->haveAntennaInfoDedicated = optionalFieldPresent[1];
  if (optionalFieldPresent[1])
    {
      // Deserialize antennaInfo
      int sel;
      bIterator = DeserializeChoice (2,false,&sel,bIterator);
      if (sel == 1)
        {
          bIterator = DeserializeNull (bIterator);
        }
      else if (sel == 0)
        {
          std::bitset<1> codebookSubsetRestrictionPresent;
          bIterator = DeserializeSequence (&codebookSubsetRestrictionPresent,false,bIterator);

          int txmode;
          bIterator = DeserializeEnum (8,&txmode,bIterator);
          physicalConfigDedicated->antennaInfo.transmissionMode = txmode;

          if (codebookSubsetRestrictionPresent[0])
            {
              // Deserialize codebookSubsetRestriction
              // ...
            }

          int txantennaselchosen;
          bIterator = DeserializeChoice (2,false,&txantennaselchosen,bIterator);
          if (txantennaselchosen == 0)
            {
              // Deserialize ue-TransmitAntennaSelection release
              bIterator = DeserializeNull (bIterator);
            }
          else if (txantennaselchosen == 1)
            {
              // Deserialize ue-TransmitAntennaSelection setup
              // ...
            }
        }
    }
  if (optionalFieldPresent[0])
    {
      // Deserialize schedulingRequestConfig
      // ...
    }
  return bIterator;
}

void
RrcAsn1Header::Print (std::ostream &os, LteRrcSap::RadioResourceConfigDedicated radioResourceConfigDedicated) const
{
  os << "   srbToAddModList: " << std::endl;
  std::list<LteRrcSap::SrbToAddMod>::iterator it = radioResourceConfigDedicated.srbToAddModList.begin ();
  for (; it != radioResourceConfigDedicated.srbToAddModList.end (); it++)
    {
      os << "      srbIdentity: " << (int)it->srbIdentity << std::endl;
      os << "      logicalChannelConfig: " << std::endl;
      os << "         priority: " <<  (int)it->logicalChannelConfig.priority << std::endl;
      os << "         prioritizedBitRateKbps: " <<  (int)it->logicalChannelConfig.prioritizedBitRateKbps << std::endl;
      os << "         bucketSizeDurationMs: " <<  (int)it->logicalChannelConfig.bucketSizeDurationMs << std::endl;
      os << "         logicalChannelGroup: " <<  (int)it->logicalChannelConfig.logicalChannelGroup << std::endl;
    }
  os << std::endl;

  os << "   drbToAddModList: " << std::endl;
  std::list<LteRrcSap::DrbToAddMod>::iterator it2 = radioResourceConfigDedicated.drbToAddModList.begin ();
  for (; it2 != radioResourceConfigDedicated.drbToAddModList.end (); it2++)
    {
      os << "      epsBearerIdentity: " << (int)it2->epsBearerIdentity << std::endl;
      os << "      drbIdentity: " << (int)it2->drbIdentity << std::endl;
      os << "      rlcConfig: " << it2->rlcConfig.choice << std::endl;
      os << "      logicalChannelIdentity: " << (int)it2->logicalChannelIdentity << std::endl;
      os << "      logicalChannelConfig: " << std::endl;
      os << "         priority: " <<  (int)it2->logicalChannelConfig.priority << std::endl;
      os << "         prioritizedBitRateKbps: " <<  (int)it2->logicalChannelConfig.prioritizedBitRateKbps << std::endl;
      os << "         bucketSizeDurationMs: " <<  (int)it2->logicalChannelConfig.bucketSizeDurationMs << std::endl;
      os << "         logicalChannelGroup: " <<  (int)it2->logicalChannelConfig.logicalChannelGroup << std::endl;
    }
  os << std::endl;

  os << "   drbToReleaseList: ";
  std::list<uint8_t>::iterator it3 = radioResourceConfigDedicated.drbToReleaseList.begin ();
  for (; it3 != radioResourceConfigDedicated.drbToReleaseList.end (); it3++)
    {
      os << (int)*it3 << ", ";
    }
  os << std::endl;

  os << "   havePhysicalConfigDedicated: " << radioResourceConfigDedicated.havePhysicalConfigDedicated << std::endl;

  if (radioResourceConfigDedicated.havePhysicalConfigDedicated)
    {
      os << "   physicalConfigDedicated: " << std::endl;

      os << "      haveSoundingRsUlConfigDedicated: " << radioResourceConfigDedicated.physicalConfigDedicated.haveSoundingRsUlConfigDedicated << std::endl;
      if (radioResourceConfigDedicated.physicalConfigDedicated.haveSoundingRsUlConfigDedicated)
        {
          os << "      soundingRsUlConfigDedicated: " << std::endl;
          os << "         type: " << radioResourceConfigDedicated.physicalConfigDedicated.soundingRsUlConfigDedicated.type << std::endl;
          os << "         srsBandwidth: " << (int)radioResourceConfigDedicated.physicalConfigDedicated.soundingRsUlConfigDedicated.srsBandwidth << std::endl;
          os << "         srsConfigIndex: " << (int)radioResourceConfigDedicated.physicalConfigDedicated.soundingRsUlConfigDedicated.srsConfigIndex << std::endl;
        }

      os << "      haveAntennaInfoDedicated: " << radioResourceConfigDedicated.physicalConfigDedicated.haveAntennaInfoDedicated << std::endl;
      if (radioResourceConfigDedicated.physicalConfigDedicated.haveAntennaInfoDedicated)
        {
          os << "      antennaInfo Tx mode: " << (int)radioResourceConfigDedicated.physicalConfigDedicated.antennaInfo.transmissionMode << std::endl;
        }
    }
}

Buffer::Iterator
RrcAsn1Header::DeserializeSystemInformationBlockType1 (LteRrcSap::SystemInformationBlockType1 *systemInformationBlockType1, Buffer::Iterator bIterator)
{
  std::bitset<0> bitset0;
  int n;

  std::bitset<3> sysInfoBlkT1Opts;
  bIterator = DeserializeSequence (&sysInfoBlkT1Opts,false,bIterator);

  // Deserialize cellAccessRelatedInfo
  std::bitset<1> cellAccessRelatedInfoOpts;
  bIterator = DeserializeSequence (&cellAccessRelatedInfoOpts,false,bIterator);

  // Deserialize plmn-IdentityList
  int numPlmnIdentityInfoElements;
  bIterator = DeserializeSequenceOf (&numPlmnIdentityInfoElements,6,1,bIterator);
  for (int i = 0; i < numPlmnIdentityInfoElements; i++)
    {
      bIterator = DeserializeSequence (&bitset0,false,bIterator);

      // plmn-Identity
      bIterator = DeserializePlmnIdentity (&systemInformationBlockType1->cellAccessRelatedInfo.plmnIdentityInfo.plmnIdentity,bIterator);
    }

  // Deserialize trackingAreaCode
  std::bitset<16> trackingAreaCode;
  bIterator = DeserializeBitstring (&trackingAreaCode,bIterator);

  // Deserialize cellIdentity
  std::bitset<28> cellIdentity;
  bIterator = DeserializeBitstring (&cellIdentity,bIterator);
  systemInformationBlockType1->cellAccessRelatedInfo.cellIdentity = cellIdentity.to_ulong ();

  // Deserialize cellBarred
  bIterator = DeserializeEnum (2,&n,bIterator);

  // Deserialize intraFreqReselection
  bIterator = DeserializeEnum (2,&n,bIterator);

  // Deserialize csg-Indication
  bIterator = DeserializeBoolean (&systemInformationBlockType1->cellAccessRelatedInfo.csgIndication,bIterator);

  if (cellAccessRelatedInfoOpts[0])
    {
      // Deserialize csg-Identity
      std::bitset<27> csgIdentity;
      bIterator = DeserializeBitstring (&csgIdentity,bIterator);
      systemInformationBlockType1->cellAccessRelatedInfo.csgIdentity = csgIdentity.to_ulong ();
    }

  // Deserialize cellSelectionInfo
  std::bitset<1> qRxLevMinOffsetPresent;
  bIterator = DeserializeSequence (&qRxLevMinOffsetPresent,false,bIterator);
  bIterator = DeserializeInteger (&n,-70,-22,bIterator); //q-RxLevMin
  if (qRxLevMinOffsetPresent[0])
    {
      // Deserialize qRxLevMinOffset
      // ...
    }

  if (sysInfoBlkT1Opts[2])
    {
      // Deserialize p-Max
      // ...
    }

  // freqBandIndicator
  bIterator = DeserializeInteger (&n,1,64,bIterator);

  // schedulingInfoList
  int numSchedulingInfo;
  bIterator = DeserializeSequenceOf (&numSchedulingInfo,MAX_SI_MESSAGE,1,bIterator);
  for (int i = 0; i < numSchedulingInfo; i++)
    {
      bIterator = DeserializeSequence (&bitset0,false,bIterator);
      bIterator = DeserializeEnum (7,&n,bIterator); // si-Periodicity
      int numSibType;
      bIterator = DeserializeSequenceOf (&numSibType,MAX_SIB - 1,0, bIterator); // sib-MappingInfo
      for (int j = 0; j < numSibType; j++)
        {
          bIterator = DeserializeEnum (16,&n,bIterator); // SIB-Type
        }
    }

  if (sysInfoBlkT1Opts[1])
    {
      // tdd-Config
      // ...
    }

  // si-WindowLength
  bIterator = DeserializeEnum (7,&n,bIterator);

  // systemInfoValueTag
  bIterator = DeserializeInteger (&n,0,31,bIterator);

  if (sysInfoBlkT1Opts[0])
    {
      // Deserialize nonCriticalExtension
      // ...
    }
  return bIterator;
}

Buffer::Iterator
RrcAsn1Header::DeserializeSystemInformationBlockType2 (LteRrcSap::SystemInformationBlockType2 *systemInformationBlockType2, Buffer::Iterator bIterator)
{
  std::bitset<0> bitset0;
  int n;

  std::bitset<2> sysInfoBlkT2Opts;
  bIterator = DeserializeSequence (&sysInfoBlkT2Opts,true,bIterator);
  if (sysInfoBlkT2Opts[1])
    {
      // Deserialize ac-BarringInfo
      // ...
    }

  // Deserialize radioResourceConfigCommon
  bIterator = DeserializeRadioResourceConfigCommonSib (&systemInformationBlockType2->radioResourceConfigCommon, bIterator);

  // Deserialize ue-TimersAndConstants
  bIterator = DeserializeSequence (&bitset0,true,bIterator);
  bIterator = DeserializeEnum (8,&n,bIterator); // t300
  bIterator = DeserializeEnum (8,&n,bIterator); // t301
  bIterator = DeserializeEnum (7,&n,bIterator); // t310
  bIterator = DeserializeEnum (8,&n,bIterator); // n310
  bIterator = DeserializeEnum (7,&n,bIterator); // t311
  bIterator = DeserializeEnum (8,&n,bIterator); // n311

  // Deserialize freqInfo
  std::bitset<2> freqInfoOpts;
  bIterator = DeserializeSequence (&freqInfoOpts,false,bIterator);
  if (freqInfoOpts[1])
    {
      // Deserialize ul-CarrierFreq
      bIterator = DeserializeInteger (&n, 0, MAX_EARFCN, bIterator);
      systemInformationBlockType2->freqInfo.ulCarrierFreq = n;
    }
  if (freqInfoOpts[0])
    {
      // Deserialize ul-Bandwidth
      bIterator = DeserializeEnum (6, &n, bIterator);
      switch (n)
        {
        case 0:
          systemInformationBlockType2->freqInfo.ulBandwidth = 6;
          break;
        case 1:
          systemInformationBlockType2->freqInfo.ulBandwidth = 15;
          break;
        case 2:
          systemInformationBlockType2->freqInfo.ulBandwidth = 25;
          break;
        case 3:
          systemInformationBlockType2->freqInfo.ulBandwidth = 50;
          break;
        case 4:
          systemInformationBlockType2->freqInfo.ulBandwidth = 75;
          break;
        case 5:
          systemInformationBlockType2->freqInfo.ulBandwidth = 100;
          break;
        default:
          systemInformationBlockType2->freqInfo.ulBandwidth = 6;
        }
    }

  // additionalSpectrumEmission
  bIterator = DeserializeInteger (&n,1,32,bIterator);

  if (sysInfoBlkT2Opts[0])
    {
      // Deserialize mbsfn-SubframeConfigList
      // ...
    }

  // Deserialize timeAlignmentTimerCommon
  bIterator = DeserializeEnum (8,&n,bIterator);

  return bIterator;
}


Buffer::Iterator
RrcAsn1Header::DeserializeRadioResourceConfigCommon (LteRrcSap::RadioResourceConfigCommon * radioResourceConfigCommon, Buffer::Iterator bIterator)
{
  std::bitset<0> bitset0;
  int n;

  std::bitset<9> rrCfgCommOptions;
  bIterator = DeserializeSequence (&rrCfgCommOptions,true,bIterator);

  // rach-ConfigCommon
  if (rrCfgCommOptions[8])
    {
      bIterator = DeserializeRachConfigCommon (&radioResourceConfigCommon->rachConfigCommon, bIterator);
    }

  // prach-Config
  std::bitset<1> prachConfigInfoPresent;
  bIterator = DeserializeSequence (&prachConfigInfoPresent,false,bIterator);

  // prach-Config -> rootSequenceIndex
  bIterator = DeserializeInteger (&n,0,1023,bIterator);

  // prach-Config -> prach-ConfigInfo
  if (prachConfigInfoPresent[0])
    {
      // ...
    }

  // pdsch-ConfigCommon
  if (rrCfgCommOptions[7])
    {
      // ...
    }

  // pusch-ConfigCommon
  bIterator = DeserializeSequence (&bitset0,false,bIterator);

  // pusch-ConfigCommon -> pusch-ConfigBasic
  bIterator = DeserializeSequence (&bitset0,false,bIterator);

  // pusch-ConfigCommon -> pusch-ConfigBasic -> n-SB
  bIterator = DeserializeInteger (&n,1,4,bIterator);

  // pusch-ConfigCommon -> pusch-ConfigBasic -> hoppingMode
  bIterator = DeserializeEnum (2,&n,bIterator);

  // pusch-ConfigCommon -> pusch-ConfigBasic -> pusch-HoppingOffset
  bIterator = DeserializeInteger (&n,0,98,bIterator);

  // pusch-ConfigCommon -> pusch-ConfigBasic -> enable64QAM
  bool enable64QAM;
  bIterator = DeserializeBoolean (&enable64QAM,bIterator);

  // ul-ReferenceSignalsPUSCH
  bIterator = DeserializeSequence (&bitset0,false,bIterator);

  // groupHoppingEnabled
  bool dummyBool;
  bIterator = DeserializeBoolean (&dummyBool,bIterator);

  // groupAssignmentPUSCH
  bIterator = DeserializeInteger (&n,0,29,bIterator);

  // sequenceHoppingEnabled
  bIterator = DeserializeBoolean (&dummyBool,bIterator);

  // cyclicShift
  bIterator = DeserializeInteger (&n,0,7,bIterator);

  // phich-Config
  if (rrCfgCommOptions[6])
    {
      // ...
    }

  // pucch-ConfigCommon
  if (rrCfgCommOptions[5])
    {
      // ...
    }

  // soundingRS-UL-ConfigCommon
  if (rrCfgCommOptions[4])
    {
      // ...
    }

  // uplinkPowerControlCommon
  if (rrCfgCommOptions[3])
    {
      // ...
    }

  // antennaInfoCommon
  if (rrCfgCommOptions[2])
    {
      // ...
    }

  // p-Max
  if (rrCfgCommOptions[1])
    {
      // ...
    }

  // tdd-Config
  if (rrCfgCommOptions[0])
    {
      // ...
    }

  // ul-CyclicPrefixLength
  bIterator = DeserializeEnum (2,&n,bIterator);

  return bIterator;
}

Buffer::Iterator
RrcAsn1Header::DeserializeRachConfigCommon (LteRrcSap::RachConfigCommon * rachConfigCommon, Buffer::Iterator bIterator)
{
  std::bitset<0> bitset0;
  int n;

  bIterator = DeserializeSequence (&bitset0,true,bIterator);

  // preambleInfo
  std::bitset<1> preamblesGroupAConfigPresent;
  bIterator = DeserializeSequence (&preamblesGroupAConfigPresent,false,bIterator);

  // numberOfRA-Preambles
  bIterator = DeserializeEnum (16,&n,bIterator);
  switch (n)
    {
    case 0:
      rachConfigCommon->preambleInfo.numberOfRaPreambles = 4;
      break;
    case 1:
      rachConfigCommon->preambleInfo.numberOfRaPreambles = 8;
      break;
    case 2:
      rachConfigCommon->preambleInfo.numberOfRaPreambles = 12;
      break;
    case 3:
      rachConfigCommon->preambleInfo.numberOfRaPreambles = 16;
      break;
    case 4:
      rachConfigCommon->preambleInfo.numberOfRaPreambles = 20;
      break;
    case 5:
      rachConfigCommon->preambleInfo.numberOfRaPreambles = 24;
      break;
    case 6:
      rachConfigCommon->preambleInfo.numberOfRaPreambles = 28;
      break;
    case 7:
      rachConfigCommon->preambleInfo.numberOfRaPreambles = 32;
      break;
    case 8:
      rachConfigCommon->preambleInfo.numberOfRaPreambles = 36;
      break;
    case 9:
      rachConfigCommon->preambleInfo.numberOfRaPreambles = 40;
      break;
    case 10:
      rachConfigCommon->preambleInfo.numberOfRaPreambles = 44;
      break;
    case 11:
      rachConfigCommon->preambleInfo.numberOfRaPreambles = 48;
      break;
    case 12:
      rachConfigCommon->preambleInfo.numberOfRaPreambles = 52;
      break;
    case 13:
      rachConfigCommon->preambleInfo.numberOfRaPreambles = 56;
      break;
    case 14:
      rachConfigCommon->preambleInfo.numberOfRaPreambles = 60;
      break;
    case 15:
      rachConfigCommon->preambleInfo.numberOfRaPreambles = 64;
      break;
    default:
      rachConfigCommon->preambleInfo.numberOfRaPreambles = 0;
    }

  rachConfigCommon->preambleInfo.numberOfRaPreambles = n;

  if (preamblesGroupAConfigPresent[0])
    {
      // Deserialize preamblesGroupAConfig
      // ...
    }

  // powerRampingParameters
  bIterator = DeserializeSequence (&bitset0,false,bIterator);
  bIterator = DeserializeEnum (4,&n,bIterator); // powerRampingStep
  bIterator = DeserializeEnum (16,&n,bIterator); // preambleInitialReceivedTargetPower

  // ra-SupervisionInfo
  bIterator = DeserializeSequence (&bitset0,false,bIterator);
  bIterator = DeserializeEnum (11,&n,bIterator); // preambleTransMax
  switch (n)
    {
    case 0:
      rachConfigCommon->raSupervisionInfo.preambleTransMax = 3;
      break;
    case 1:
      rachConfigCommon->raSupervisionInfo.preambleTransMax = 4;
      break;
    case 2:
      rachConfigCommon->raSupervisionInfo.preambleTransMax = 5;
      break;
    case 3:
      rachConfigCommon->raSupervisionInfo.preambleTransMax = 6;
      break;
    case 4:
      rachConfigCommon->raSupervisionInfo.preambleTransMax = 7;
      break;
    case 5:
      rachConfigCommon->raSupervisionInfo.preambleTransMax = 8;
      break;
    case 6:
      rachConfigCommon->raSupervisionInfo.preambleTransMax = 10;
      break;
    case 7:
      rachConfigCommon->raSupervisionInfo.preambleTransMax = 20;
      break;
    case 8:
      rachConfigCommon->raSupervisionInfo.preambleTransMax = 50;
      break;
    case 9:
      rachConfigCommon->raSupervisionInfo.preambleTransMax = 100;
      break;
    case 10:
      rachConfigCommon->raSupervisionInfo.preambleTransMax = 200;
      break;
    default:
      rachConfigCommon->raSupervisionInfo.preambleTransMax = 0;
    }

  // ra-ResponseWindowSize
  bIterator = DeserializeEnum (8,&n,bIterator);
  switch (n)
    {
    case 0:
      rachConfigCommon->raSupervisionInfo.raResponseWindowSize = 2;
      break;
    case 1:
      rachConfigCommon->raSupervisionInfo.raResponseWindowSize = 3;
      break;
    case 2:
      rachConfigCommon->raSupervisionInfo.raResponseWindowSize = 4;
      break;
    case 3:
      rachConfigCommon->raSupervisionInfo.raResponseWindowSize = 5;
      break;
    case 4:
      rachConfigCommon->raSupervisionInfo.raResponseWindowSize = 6;
      break;
    case 5:
      rachConfigCommon->raSupervisionInfo.raResponseWindowSize = 7;
      break;
    case 6:
      rachConfigCommon->raSupervisionInfo.raResponseWindowSize = 8;
      break;
    case 7:
      rachConfigCommon->raSupervisionInfo.raResponseWindowSize = 10;
      break;
    default:
      rachConfigCommon->raSupervisionInfo.raResponseWindowSize = 0;
    }

  bIterator = DeserializeEnum (8,&n,bIterator); // mac-ContentionResolutionTimer
  bIterator = DeserializeInteger (&n,1,8,bIterator); //maxHARQ-Msg3Tx
  return bIterator;
}

Buffer::Iterator
RrcAsn1Header::DeserializeRadioResourceConfigCommonSib (LteRrcSap::RadioResourceConfigCommonSib * radioResourceConfigCommonSib, Buffer::Iterator bIterator)
{
  std::bitset<0> bitset0;
  int n;

  bIterator = DeserializeSequence (&bitset0,true,bIterator);

  // rach-ConfigCommon
  bIterator = DeserializeRachConfigCommon (&radioResourceConfigCommonSib->rachConfigCommon, bIterator);

  // bcch-Config 
  bIterator = DeserializeSequence (&bitset0,false,bIterator);
  bIterator = DeserializeEnum (4,&n,bIterator); // modificationPeriodCoeff

  // pcch-Config 
  bIterator = DeserializeSequence (&bitset0,false,bIterator);
  bIterator = DeserializeEnum (4,&n,bIterator); // defaultPagingCycle
  bIterator = DeserializeEnum (8,&n,bIterator); // nB

  // prach-Config 
  std::bitset<1> prachConfigInfoPresent;
  bIterator = DeserializeSequence (&prachConfigInfoPresent,false,bIterator);
  // prach-Config -> rootSequenceIndex
  bIterator = DeserializeInteger (&n,0,1023,bIterator);
  // prach-Config -> prach-ConfigInfo
  if (prachConfigInfoPresent[0])
    {
      // ...
    }

  // pdsch-ConfigCommon 
  bIterator = DeserializeSequence (&bitset0,false,bIterator);
  bIterator = DeserializeInteger (&n,-60,50,bIterator); // referenceSignalPower
  bIterator = DeserializeInteger (&n,0,3,bIterator); // p-b

  // pusch-ConfigCommon
  bIterator = DeserializeSequence (&bitset0,false,bIterator);

  // pusch-ConfigCommon -> pusch-ConfigBasic
  bIterator = DeserializeSequence (&bitset0,false,bIterator);

  // pusch-ConfigCommon -> pusch-ConfigBasic -> n-SB
  bIterator = DeserializeInteger (&n,1,4,bIterator);

  // pusch-ConfigCommon -> pusch-ConfigBasic -> hoppingMode
  bIterator = DeserializeEnum (2,&n,bIterator);

  // pusch-ConfigCommon -> pusch-ConfigBasic -> pusch-HoppingOffset
  bIterator = DeserializeInteger (&n,0,98,bIterator);

  // pusch-ConfigCommon -> pusch-ConfigBasic -> enable64QAM
  bool dummyBoolean;
  bIterator = DeserializeBoolean (&dummyBoolean,bIterator);

  // ul-ReferenceSignalsPUSCH 
  bIterator = DeserializeSequence (&bitset0,false,bIterator);

  // groupHoppingEnabled 
  bIterator = DeserializeBoolean (&dummyBoolean,bIterator);

  // groupAssignmentPUSCH 
  bIterator = DeserializeInteger (&n,0,29,bIterator);

  // sequenceHoppingEnabled 
  bIterator = DeserializeBoolean (&dummyBoolean,bIterator);

  // cyclicShift 
  bIterator = DeserializeInteger (&n,0,7,bIterator);

  // pucch-ConfigCommon 
  bIterator = DeserializeEnum (3,&n,bIterator); // deltaPUCCH-Shift 
  bIterator = DeserializeInteger (&n,0,98,bIterator); // nRB-CQI 
  bIterator = DeserializeInteger (&n,0,7,bIterator); // nCS-AN 
  bIterator = DeserializeInteger (&n,0,2047,bIterator); // n1PUCCH-AN 

  // soundingRS-UL-ConfigCommon
  int choice;
  bIterator = DeserializeChoice (2,false,&choice,bIterator);
  if (choice == 0)
    {
      bIterator = DeserializeNull (bIterator); // release
    }
  if (choice == 1)
    {
      // setup
      // ...
    }

  // uplinkPowerControlCommon 
  bIterator = DeserializeSequence (&bitset0,false,bIterator);
  bIterator = DeserializeInteger (&n,-126,24,bIterator); // p0-NominalPUSCH
  bIterator = DeserializeEnum (8,&n,bIterator); // alpha 
  bIterator = DeserializeInteger (&n,-127,-96,bIterator); // p0-NominalPUCCH 
  //deltaFList-PUCCH 
  bIterator = DeserializeSequence (&bitset0,false,bIterator);
  bIterator = DeserializeEnum (3,&n,bIterator); // deltaF-PUCCH-Format1 
  bIterator = DeserializeEnum (3,&n,bIterator); // deltaF-PUCCH-Format1b 
  bIterator = DeserializeEnum (4,&n,bIterator); // deltaF-PUCCH-Format2 
  bIterator = DeserializeEnum (3,&n,bIterator); // deltaF-PUCCH-Format2a 
  bIterator = DeserializeEnum (3,&n,bIterator); // deltaF-PUCCH-Format2b
  bIterator = DeserializeInteger (&n,-1,6,bIterator); // deltaPreambleMsg3 
 
  // ul-CyclicPrefixLength
  bIterator = DeserializeEnum (2,&n,bIterator);

  return bIterator;
}

Buffer::Iterator
RrcAsn1Header::DeserializeMeasResults (LteRrcSap::MeasResults *measResults, Buffer::Iterator bIterator)
{
  int n;
  std::bitset<0> b0;
  std::bitset<1> measResultNeighCellsPresent;
  bIterator = DeserializeSequence (&measResultNeighCellsPresent,true,bIterator);

  // Deserialize measId
  bIterator = DeserializeInteger (&n, 1, MAX_MEAS_ID, bIterator);
  measResults->measId = n;

  // Deserialize measResultServCell
  bIterator = DeserializeSequence (&b0,false,bIterator);

  // Deserialize rsrpResult
  bIterator = DeserializeInteger (&n, 0, 97, bIterator);
  measResults->rsrpResult = n;

  // Deserialize rsrqResult
  bIterator = DeserializeInteger (&n, 0, 34, bIterator);
  measResults->rsrqResult = n;

  measResults->haveMeasResultNeighCells = measResultNeighCellsPresent[0];
  if ( measResults->haveMeasResultNeighCells)
    {
      int measResultNeighCellsChoice;

      // Deserialize measResultNeighCells
      bIterator = DeserializeChoice (4,false,&measResultNeighCellsChoice,bIterator);

      if (measResultNeighCellsChoice == 0)
        {
          // Deserialize measResultListEUTRA
          int numElems;
          bIterator = DeserializeSequenceOf (&numElems,MAX_CELL_REPORT,1,bIterator);

          for (int i = 0; i < numElems; i++)
            {
              LteRrcSap::MeasResultEutra measResultEutra;

              std::bitset<1> isCgiInfoPresent;
              bIterator = DeserializeSequence (&isCgiInfoPresent,false,bIterator);

              // PhysCellId
              bIterator = DeserializeInteger (&n,0,503,bIterator);
              measResultEutra.physCellId = n;

              measResultEutra.haveCgiInfo = isCgiInfoPresent[0];
              if (isCgiInfoPresent[0])
                {
                  std::bitset<1> havePlmnIdentityList;
                  bIterator = DeserializeSequence (&havePlmnIdentityList,false,bIterator);

                  // Deserialize cellGlobalId
                  bIterator = DeserializeSequence (&b0,false,bIterator);

                  // Deserialize plmn-Identity
                  bIterator = DeserializePlmnIdentity (&measResultEutra.cgiInfo.plmnIdentity,bIterator);

                  // Deserialize CellIdentity
                  std::bitset<28> cellId;
                  bIterator = DeserializeBitstring (&cellId,bIterator);
                  measResultEutra.cgiInfo.cellIdentity = cellId.to_ulong ();

                  // Deserialize trackingAreaCode
                  std::bitset<16> trArCo;
                  bIterator = DeserializeBitstring (&trArCo,bIterator);
                  measResultEutra.cgiInfo.trackingAreaCode = trArCo.to_ulong ();

                  // Deserialize plmn-IdentityList
                  if (havePlmnIdentityList[0])
                    {
                      int numPlmnElems;
                      bIterator = DeserializeSequenceOf (&numPlmnElems, 5, 1, bIterator);

                      for ( int j = 0; j < numPlmnElems; j++)
                        {
                          uint32_t plmnId;
                          bIterator = DeserializePlmnIdentity (&plmnId,bIterator);
                          measResultEutra.cgiInfo.plmnIdentityList.push_back (plmnId);
                        }
                    }
                }

              // Deserialize measResult
              std::bitset<2> measResultOpts;
              bIterator = DeserializeSequence (&measResultOpts, true, bIterator);

              measResultEutra.haveRsrpResult = measResultOpts[1];
              if (measResultOpts[1])
                {
                  // Deserialize rsrpResult
                  bIterator = DeserializeInteger (&n,0,97,bIterator);
                  measResultEutra.rsrpResult = n;
                }

              measResultEutra.haveRsrqResult = measResultOpts[0];
              if (measResultOpts[0])
                {
                  // Deserialize rsrqResult
                  bIterator = DeserializeInteger (&n,0,34,bIterator);
                  measResultEutra.rsrqResult = n;
                }

              measResults->measResultListEutra.push_back (measResultEutra);
            }
        }

      if (measResultNeighCellsChoice == 1)
        {
          // Deserialize measResultListUTRA
          // ...
        }

      if (measResultNeighCellsChoice == 2)
        {
          // Deserialize measResultListGERAN
          // ...
        }
      if (measResultNeighCellsChoice == 3)
        {
          // Deserialize measResultsCDMA2000
          // ...
        }
    }

  return bIterator;
}

Buffer::Iterator
RrcAsn1Header::DeserializePlmnIdentity (uint32_t *plmnId, Buffer::Iterator bIterator)
{
  int n;
  std::bitset<1> isMccPresent;
  bIterator = DeserializeSequence (&isMccPresent,false,bIterator);

  if (isMccPresent[0])
    {
      // Deserialize mcc
      // ...
    }

  // Deserialize mnc
  int mncDigits;
  int mnc = 0;
  bIterator = DeserializeSequenceOf (&mncDigits,3,2,bIterator);

  for (int j = mncDigits - 1; j >= 0; j--)
    {
      bIterator = DeserializeInteger (&n,0,9,bIterator);
      mnc += n * pow (10,j);
    }

  *plmnId = mnc;

  // cellReservedForOperatorUse
  bIterator = DeserializeEnum (2,&n,bIterator);
  return bIterator;
}

Buffer::Iterator
RrcAsn1Header::DeserializeMeasConfig (LteRrcSap::MeasConfig * measConfig, Buffer::Iterator bIterator)
{
  std::bitset<0> bitset0;
  std::bitset<2> bitset2;
  std::bitset<11> bitset11;
  int n;

  // measConfig
  bIterator = DeserializeSequence (&bitset11,true,bIterator);

  if (bitset11[10])
    {
      // measObjectToRemoveList
      int measObjectToRemoveListElems;
      bIterator = DeserializeSequenceOf (&measObjectToRemoveListElems, MAX_OBJECT_ID, 1, bIterator);

      for (int i = 0; i < measObjectToRemoveListElems; i++)
        {
          bIterator = DeserializeInteger (&n, 1, MAX_OBJECT_ID, bIterator);
          measConfig->measObjectToRemoveList.push_back (n);
        }
    }

  if (bitset11[9])
    {
      // measObjectToAddModList
      int measObjectToAddModListElems;
      bIterator = DeserializeSequenceOf (&measObjectToAddModListElems, MAX_OBJECT_ID, 1, bIterator);

      for (int i = 0; i < measObjectToAddModListElems; i++)
        {
          LteRrcSap::MeasObjectToAddMod elem;

          bIterator = DeserializeSequence (&bitset0, false, bIterator);

          bIterator = DeserializeInteger (&n, 1, MAX_OBJECT_ID, bIterator);
          elem.measObjectId = n;

          int measObjectChoice;
          bIterator = DeserializeChoice (4, true, &measObjectChoice, bIterator);

          switch (measObjectChoice)
            {
            case 1:
              // Deserialize measObjectUTRA
              // ...
              break;

            case 2:
              // Deserialize measObjectGERAN
              // ...
              break;

            case 3:
              // Deserialize measObjectCDMA2000
              // ...
              break;

            case 0:
            default:
              // Deserialize measObjectEUTRA
              std::bitset<5> measObjectEutraOpts;
              bIterator = DeserializeSequence (&measObjectEutraOpts, true, bIterator);

              // carrierFreq
              bIterator = DeserializeInteger (&n, 0, MAX_EARFCN, bIterator);
              elem.measObjectEutra.carrierFreq = n;

              // allowedMeasBandwidth
              bIterator = DeserializeEnum (6, &n, bIterator);
              switch (n)
                {
                case 0:
                  elem.measObjectEutra.allowedMeasBandwidth = 6;
                  break;
                case 1:
                  elem.measObjectEutra.allowedMeasBandwidth = 15;
                  break;
                case 2:
                  elem.measObjectEutra.allowedMeasBandwidth = 25;
                  break;
                case 3:
                  elem.measObjectEutra.allowedMeasBandwidth = 50;
                  break;
                case 4:
                  elem.measObjectEutra.allowedMeasBandwidth = 75;
                  break;
                case 5:
                default:
                  elem.measObjectEutra.allowedMeasBandwidth = 100;
                  break;
                }

              // presenceAntennaPort1
              bIterator = DeserializeBoolean (&elem.measObjectEutra.presenceAntennaPort1, bIterator);

              // neighCellConfig
              bIterator = DeserializeBitstring (&bitset2, bIterator);
              elem.measObjectEutra.neighCellConfig = bitset2.to_ulong ();

              // offsetFreq
              bIterator = DeserializeQoffsetRange (&elem.measObjectEutra.offsetFreq, bIterator);

              if (measObjectEutraOpts[4])
                {
                  // cellsToRemoveList
                  int numElems;
                  bIterator = DeserializeSequenceOf (&numElems, MAX_CELL_MEAS, 1, bIterator);

                  for (int i = 0; i < numElems; i++)
                    {
                      bIterator = DeserializeInteger (&n, 1, MAX_CELL_MEAS, bIterator);
                      elem.measObjectEutra.cellsToRemoveList.push_back (n);
                    }
                }

              if (measObjectEutraOpts[3])
                {
                  // cellsToAddModList
                  int numElems;
                  bIterator = DeserializeSequenceOf (&numElems, MAX_CELL_MEAS, 1, bIterator);

                  for (int i = 0; i < numElems; i++)
                    {
                      LteRrcSap::CellsToAddMod cellsToAddMod;

                      bIterator = DeserializeSequence (&bitset0, false, bIterator);

                      // cellIndex
                      bIterator = DeserializeInteger (&n, 1, MAX_CELL_MEAS, bIterator);
                      cellsToAddMod.cellIndex = n;

                      // PhysCellId
                      bIterator = DeserializeInteger (&n, 0, 503, bIterator);
                      cellsToAddMod.physCellId = n;

                      // cellIndividualOffset
                      bIterator = DeserializeQoffsetRange ( &cellsToAddMod.cellIndividualOffset, bIterator);

                      elem.measObjectEutra.cellsToAddModList.push_back (cellsToAddMod);
                    }
                }

              if (measObjectEutraOpts[2])
                {
                  // blackCellsToRemoveList
                  int numElems;
                  bIterator = DeserializeSequenceOf (&numElems, MAX_CELL_MEAS, 1, bIterator);

                  for (int i = 0; i < numElems; i++)
                    {
                      bIterator = DeserializeInteger (&n, 1, MAX_CELL_MEAS, bIterator);
                      elem.measObjectEutra.blackCellsToRemoveList.push_back (n);
                    }
                }


              if (measObjectEutraOpts[1])
                {
                  // blackCellsToAddModList
                  int numElems;
                  bIterator = DeserializeSequenceOf (&numElems, MAX_CELL_MEAS, 1, bIterator);

                  for (int i = 0; i < numElems; i++)
                    {
                      LteRrcSap::BlackCellsToAddMod blackCellsToAddMod;
                      bIterator = DeserializeSequence (&bitset0, false, bIterator);

                      bIterator = DeserializeInteger (&n, 1, MAX_CELL_MEAS, bIterator);
                      blackCellsToAddMod.cellIndex = n;

                      // PhysCellIdRange
                      std::bitset<1> isRangePresent;
                      bIterator = DeserializeSequence (&isRangePresent, false, bIterator);

                      // start
                      bIterator = DeserializeInteger (&n, 0, 503, bIterator);
                      blackCellsToAddMod.physCellIdRange.start = n;

                      blackCellsToAddMod.physCellIdRange.haveRange = isRangePresent[0];
                      if (blackCellsToAddMod.physCellIdRange.haveRange)
                        {
                          // range
                          bIterator = DeserializeEnum (16, &n, bIterator);
                          switch (n)
                            {
                            case 0:
                              blackCellsToAddMod.physCellIdRange.range = 4;
                              break;
                            case 1:
                              blackCellsToAddMod.physCellIdRange.range = 8;
                              break;
                            case 2:
                              blackCellsToAddMod.physCellIdRange.range = 12;
                              break;
                            case 3:
                              blackCellsToAddMod.physCellIdRange.range = 16;
                              break;
                            case 4:
                              blackCellsToAddMod.physCellIdRange.range = 24;
                              break;
                            case 5:
                              blackCellsToAddMod.physCellIdRange.range = 32;
                              break;
                            case 6:
                              blackCellsToAddMod.physCellIdRange.range = 48;
                              break;
                            case 7:
                              blackCellsToAddMod.physCellIdRange.range = 64;
                              break;
                            case 8:
                              blackCellsToAddMod.physCellIdRange.range = 84;
                              break;
                            case 9:
                              blackCellsToAddMod.physCellIdRange.range = 96;
                              break;
                            case 10:
                              blackCellsToAddMod.physCellIdRange.range = 128;
                              break;
                            case 11:
                              blackCellsToAddMod.physCellIdRange.range = 168;
                              break;
                            case 12:
                              blackCellsToAddMod.physCellIdRange.range = 252;
                              break;
                            case 13:
                              blackCellsToAddMod.physCellIdRange.range = 504;
                              break;
                            default:
                              blackCellsToAddMod.physCellIdRange.range = 0;
                            }
                        }

                      elem.measObjectEutra.blackCellsToAddModList.push_back (blackCellsToAddMod);
                    }
                }

              elem.measObjectEutra.haveCellForWhichToReportCGI = measObjectEutraOpts[0];
              if (measObjectEutraOpts[0])
                {
                  // cellForWhichToReportCGI
                  bIterator = DeserializeInteger (&n, 0, 503, bIterator);
                  elem.measObjectEutra.cellForWhichToReportCGI = n;
                }
            }
          measConfig->measObjectToAddModList.push_back (elem);
        }
    }

  if (bitset11[8])
    {
      // reportConfigToRemoveList
      int reportConfigToRemoveListElems;
      bIterator = DeserializeSequenceOf (&reportConfigToRemoveListElems, MAX_REPORT_CONFIG_ID, 1, bIterator);

      for (int i = 0; i < reportConfigToRemoveListElems; i++)
        {
          bIterator = DeserializeInteger (&n, 1, MAX_REPORT_CONFIG_ID, bIterator);
          measConfig->reportConfigToRemoveList.push_back (n);
        }
    }

  if (bitset11[7])
    {
      // reportConfigToAddModList
      int reportConfigToAddModListElems;
      bIterator = DeserializeSequenceOf (&reportConfigToAddModListElems, MAX_REPORT_CONFIG_ID, 1, bIterator);

      for (int i = 0; i < reportConfigToAddModListElems; i++)
        {
          LteRrcSap::ReportConfigToAddMod elem;

          bIterator = DeserializeSequence (&bitset0, false, bIterator);
          bIterator = DeserializeInteger (&n, 1, MAX_REPORT_CONFIG_ID, bIterator);
          elem.reportConfigId = n;

          // Deserialize reportConfig
          int reportConfigChoice;
          bIterator = DeserializeChoice (2, false, &reportConfigChoice, bIterator);

          if (reportConfigChoice == 0)
            {
              // reportConfigEUTRA
              bIterator = DeserializeSequence (&bitset0, true, bIterator);

              // triggerType
              int triggerTypeChoice;
              bIterator = DeserializeChoice (2, false, &triggerTypeChoice, bIterator);

              if (triggerTypeChoice == 0)
                {
                  // event
                  elem.reportConfigEutra.triggerType = LteRrcSap::ReportConfigEutra::event;
                  bIterator = DeserializeSequence (&bitset0, false, bIterator);

                  // eventId
                  int eventIdChoice;
                  bIterator = DeserializeChoice (5, true, &eventIdChoice, bIterator);

                  switch (eventIdChoice)
                    {
                    case 0:
                      elem.reportConfigEutra.eventId = LteRrcSap::ReportConfigEutra::eventA1;
                      bIterator = DeserializeSequence (&bitset0, false, bIterator);
                      bIterator = DeserializeThresholdEutra (&elem.reportConfigEutra.threshold1, bIterator);
                      break;

                    case 1:
                      elem.reportConfigEutra.eventId = LteRrcSap::ReportConfigEutra::eventA2;
                      bIterator = DeserializeSequence (&bitset0, false, bIterator);
                      bIterator = DeserializeThresholdEutra (&elem.reportConfigEutra.threshold1, bIterator);
                      break;

                    case 2:
                      elem.reportConfigEutra.eventId = LteRrcSap::ReportConfigEutra::eventA3;
                      bIterator = DeserializeSequence (&bitset0, false, bIterator);
                      bIterator = DeserializeInteger (&n, -30, 30, bIterator);
                      elem.reportConfigEutra.a3Offset = n;
                      bIterator = DeserializeBoolean (&elem.reportConfigEutra.reportOnLeave, bIterator);
                      break;

                    case 3:
                      elem.reportConfigEutra.eventId = LteRrcSap::ReportConfigEutra::eventA4;
                      bIterator = DeserializeSequence (&bitset0, false, bIterator);
                      bIterator = DeserializeThresholdEutra (&elem.reportConfigEutra.threshold1, bIterator);
                      break;

                    case 4:
                    default:
                      elem.reportConfigEutra.eventId = LteRrcSap::ReportConfigEutra::eventA5;
                      bIterator = DeserializeSequence (&bitset0, false, bIterator);
                      bIterator = DeserializeThresholdEutra (&elem.reportConfigEutra.threshold1, bIterator);
                      bIterator = DeserializeThresholdEutra (&elem.reportConfigEutra.threshold2, bIterator);
                    }

                  bIterator = DeserializeInteger (&n, 0, 30, bIterator);
                  elem.reportConfigEutra.hysteresis = n;

                  bIterator = DeserializeEnum (16, &n, bIterator);
                  switch (n)
                    {
                    case 0:
                      elem.reportConfigEutra.timeToTrigger = 0;
                      break;
                    case 1:
                      elem.reportConfigEutra.timeToTrigger = 40;
                      break;
                    case 2:
                      elem.reportConfigEutra.timeToTrigger = 64;
                      break;
                    case 3:
                      elem.reportConfigEutra.timeToTrigger = 80;
                      break;
                    case 4:
                      elem.reportConfigEutra.timeToTrigger = 100;
                      break;
                    case 5:
                      elem.reportConfigEutra.timeToTrigger = 128;
                      break;
                    case 6:
                      elem.reportConfigEutra.timeToTrigger = 160;
                      break;
                    case 7:
                      elem.reportConfigEutra.timeToTrigger = 256;
                      break;
                    case 8:
                      elem.reportConfigEutra.timeToTrigger = 320;
                      break;
                    case 9:
                      elem.reportConfigEutra.timeToTrigger = 480;
                      break;
                    case 10:
                      elem.reportConfigEutra.timeToTrigger = 512;
                      break;
                    case 11:
                      elem.reportConfigEutra.timeToTrigger = 640;
                      break;
                    case 12:
                      elem.reportConfigEutra.timeToTrigger = 1024;
                      break;
                    case 13:
                      elem.reportConfigEutra.timeToTrigger = 1280;
                      break;
                    case 14:
                      elem.reportConfigEutra.timeToTrigger = 2560;
                      break;
                    case 15:
                    default:
                      elem.reportConfigEutra.timeToTrigger = 5120;
                      break;
                    }
                }

              if (triggerTypeChoice == 1)
                {
                  // periodical
                  elem.reportConfigEutra.triggerType = LteRrcSap::ReportConfigEutra::periodical;

                  bIterator = DeserializeSequence (&bitset0, false, bIterator);
                  bIterator = DeserializeEnum (2, &n, bIterator);
                  if (n == 0)
                    {
                      elem.reportConfigEutra.purpose = LteRrcSap::ReportConfigEutra::reportStrongestCells;
                    }
                  else
                    {
                      elem.reportConfigEutra.purpose = LteRrcSap::ReportConfigEutra::reportCgi;
                    }
                }

              // triggerQuantity
              bIterator = DeserializeEnum (2, &n, bIterator);
              if (n == 0)
                {
                  elem.reportConfigEutra.triggerQuantity = LteRrcSap::ReportConfigEutra::rsrp;
                }
              else
                {
                  elem.reportConfigEutra.triggerQuantity = LteRrcSap::ReportConfigEutra::rsrq;
                }

              // reportQuantity
              bIterator = DeserializeEnum (2, &n, bIterator);
              if (n == 0)
                {
                  elem.reportConfigEutra.reportQuantity = LteRrcSap::ReportConfigEutra::sameAsTriggerQuantity;
                }
              else
                {
                  elem.reportConfigEutra.reportQuantity = LteRrcSap::ReportConfigEutra::both;
                }

<<<<<<< HEAD
              measResultEutra.haveRsrqResult = measResultOpts[0];
              if (measResultOpts[0])
                {
                  // Deserialize rsrqResult
                  bIterator = DeserializeInteger (&n,0,34,bIterator);
                  measResultEutra.rsrqResult = n;
                }

              measResults->measResultListEutra.push_back (measResultEutra);
            }
        }

      if (measResultNeighCellsChoice == 1)
        {
          // Deserialize measResultListUTRA
          // ...
        }

      if (measResultNeighCellsChoice == 2)
        {
          // Deserialize measResultListGERAN
          // ...
        }
      if (measResultNeighCellsChoice == 3)
        {
          // Deserialize measResultsCDMA2000
          // ...
        }
    }

  return bIterator;
}

Buffer::Iterator
RrcAsn1Header::DeserializePlmnIdentity (uint32_t *plmnId, Buffer::Iterator bIterator)
{
  int n;
  std::bitset<1> isMccPresent;
  bIterator = DeserializeSequence (&isMccPresent,false,bIterator);

  if (isMccPresent[0])
    {
      // Deserialize mcc
      // ...
    }

  // Deserialize mnc
  int mncDigits;
  int mnc = 0;
  bIterator = DeserializeSequenceOf (&mncDigits,3,2,bIterator);

  for (int j = mncDigits - 1; j >= 0; j--)
    {
      bIterator = DeserializeInteger (&n,0,9,bIterator);
      mnc += n * pow (10,j);
    }

  *plmnId = mnc;

  // cellReservedForOperatorUse
  bIterator = DeserializeEnum (2,&n,bIterator);
  return bIterator;
}

Buffer::Iterator
RrcAsn1Header::DeserializeMeasConfig (LteRrcSap::MeasConfig * measConfig, Buffer::Iterator bIterator)
{
  std::bitset<0> bitset0;
  std::bitset<2> bitset2;
  std::bitset<11> bitset11;
  int n;

  // measConfig
  bIterator = DeserializeSequence (&bitset11,true,bIterator);

  if (bitset11[10])
    {
      // measObjectToRemoveList
      int measObjectToRemoveListElems;
      bIterator = DeserializeSequenceOf (&measObjectToRemoveListElems, MAX_OBJECT_ID, 1, bIterator);

      for (int i = 0; i < measObjectToRemoveListElems; i++)
        {
          bIterator = DeserializeInteger (&n, 1, MAX_OBJECT_ID, bIterator);
          measConfig->measObjectToRemoveList.push_back (n);
        }
    }

  if (bitset11[9])
    {
      // measObjectToAddModList
      int measObjectToAddModListElems;
      bIterator = DeserializeSequenceOf (&measObjectToAddModListElems, MAX_OBJECT_ID, 1, bIterator);

      for (int i = 0; i < measObjectToAddModListElems; i++)
        {
          LteRrcSap::MeasObjectToAddMod * elem = new LteRrcSap::MeasObjectToAddMod ();

          bIterator = DeserializeSequence (&bitset0, false, bIterator);

          bIterator = DeserializeInteger (&n, 1, MAX_OBJECT_ID, bIterator);
          elem->measObjectId = n;

          int measObjectChoice;
          bIterator = DeserializeChoice (4, true, &measObjectChoice, bIterator);

          switch (measObjectChoice)
            {
            case 1:
              // Deserialize measObjectUTRA
              // ...
              break;

            case 2:
              // Deserialize measObjectGERAN
              // ...
              break;

            case 3:
              // Deserialize measObjectCDMA2000
              // ...
              break;

            case 0:
            default:
              // Deserialize measObjectEUTRA
              std::bitset<5> measObjectEutraOpts;
              bIterator = DeserializeSequence (&measObjectEutraOpts, true, bIterator);

              // carrierFreq
              bIterator = DeserializeInteger (&n, 0, MAX_EARFCN, bIterator);
              elem->measObjectEutra.carrierFreq = n;

              // allowedMeasBandwidth
              bIterator = DeserializeEnum (6, &n, bIterator);
              switch (n)
                {
                case 0:
                  elem->measObjectEutra.allowedMeasBandwidth = 6;
                  break;
                case 1:
                  elem->measObjectEutra.allowedMeasBandwidth = 15;
                  break;
                case 2:
                  elem->measObjectEutra.allowedMeasBandwidth = 25;
                  break;
                case 3:
                  elem->measObjectEutra.allowedMeasBandwidth = 50;
                  break;
                case 4:
                  elem->measObjectEutra.allowedMeasBandwidth = 75;
                  break;
                case 5:
                default:
                  elem->measObjectEutra.allowedMeasBandwidth = 100;
                  break;
                }

              // presenceAntennaPort1
              bIterator = DeserializeBoolean (&elem->measObjectEutra.presenceAntennaPort1, bIterator);

              // neighCellConfig
              bIterator = DeserializeBitstring (&bitset2, bIterator);
              elem->measObjectEutra.neighCellConfig = bitset2.to_ulong ();

              // offsetFreq
              DeserializeQoffsetRange (&elem->measObjectEutra.offsetFreq, bIterator);

              if (measObjectEutraOpts[4])
                {
                  // cellsToRemoveList
                  int numElems;
                  bIterator = DeserializeSequenceOf (&numElems, MAX_CELL_MEAS, 1, bIterator);

                  for (int i = 0; i < numElems; i++)
                    {
                      bIterator = DeserializeInteger (&n, 1, MAX_CELL_MEAS, bIterator);
                      elem->measObjectEutra.cellsToRemoveList.push_back (n);
                    }
                }

              if (measObjectEutraOpts[3])
                {
                  // cellsToAddModList
                  int numElems;
                  bIterator = DeserializeSequenceOf (&numElems, MAX_CELL_MEAS, 1, bIterator);

                  for (int i = 0; i < numElems; i++)
                    {
                      LteRrcSap::CellsToAddMod * cellsToAddMod = new LteRrcSap::CellsToAddMod ();

                      bIterator = DeserializeSequence (&bitset0, false, bIterator);

                      // cellIndex
                      bIterator = DeserializeInteger (&n, 1, MAX_CELL_MEAS, bIterator);
                      cellsToAddMod->cellIndex = n;

                      // PhysCellId
                      bIterator = DeserializeInteger (&n, 0, 503, bIterator);
                      cellsToAddMod->physCellId = n;

                      // cellIndividualOffset
                      bIterator = DeserializeQoffsetRange ( &cellsToAddMod->cellIndividualOffset, bIterator);

                      elem->measObjectEutra.cellsToAddModList.push_back (*cellsToAddMod);
                    }
                }

              if (measObjectEutraOpts[2])
                {
                  // blackCellsToRemoveList
                  int numElems;
                  bIterator = DeserializeSequenceOf (&numElems, MAX_CELL_MEAS, 1, bIterator);

                  for (int i = 0; i < numElems; i++)
                    {
                      bIterator = DeserializeInteger (&n, 1, MAX_CELL_MEAS, bIterator);
                      elem->measObjectEutra.blackCellsToRemoveList.push_back (n);
                    }
                }


              if (measObjectEutraOpts[1])
                {
                  // blackCellsToAddModList
                  int numElems;
                  bIterator = DeserializeSequenceOf (&numElems, MAX_CELL_MEAS, 1, bIterator);

                  for (int i = 0; i < numElems; i++)
                    {
                      LteRrcSap::BlackCellsToAddMod * blackCellsToAddMod = new LteRrcSap::BlackCellsToAddMod ();
                      bIterator = DeserializeSequence (&bitset0, false, bIterator);

                      bIterator = DeserializeInteger (&n, 1, MAX_CELL_MEAS, bIterator);
                      blackCellsToAddMod->cellIndex = n;

                      // PhysCellIdRange
                      std::bitset<1> isRangePresent;
                      bIterator = DeserializeSequence (&isRangePresent, false, bIterator);

                      // start
                      bIterator = DeserializeInteger (&n, 0, 503, bIterator);
                      blackCellsToAddMod->physCellIdRange.start = n;

                      blackCellsToAddMod->physCellIdRange.haveRange = isRangePresent[0];
                      if (blackCellsToAddMod->physCellIdRange.haveRange)
                        {
                          // range
                          bIterator = DeserializeEnum (16, &n, bIterator);
                          switch (n)
                            {
                            case 0:
                              blackCellsToAddMod->physCellIdRange.range = 4;
                              break;
                            case 1:
                              blackCellsToAddMod->physCellIdRange.range = 8;
                              break;
                            case 2:
                              blackCellsToAddMod->physCellIdRange.range = 12;
                              break;
                            case 3:
                              blackCellsToAddMod->physCellIdRange.range = 16;
                              break;
                            case 4:
                              blackCellsToAddMod->physCellIdRange.range = 24;
                              break;
                            case 5:
                              blackCellsToAddMod->physCellIdRange.range = 32;
                              break;
                            case 6:
                              blackCellsToAddMod->physCellIdRange.range = 48;
                              break;
                            case 7:
                              blackCellsToAddMod->physCellIdRange.range = 64;
                              break;
                            case 8:
                              blackCellsToAddMod->physCellIdRange.range = 84;
                              break;
                            case 9:
                              blackCellsToAddMod->physCellIdRange.range = 96;
                              break;
                            case 10:
                              blackCellsToAddMod->physCellIdRange.range = 128;
                              break;
                            case 11:
                              blackCellsToAddMod->physCellIdRange.range = 168;
                              break;
                            case 12:
                              blackCellsToAddMod->physCellIdRange.range = 252;
                              break;
                            case 13:
                              blackCellsToAddMod->physCellIdRange.range = 504;
                              break;
                            default:
                              blackCellsToAddMod->physCellIdRange.range = 0;
                            }
                        }

                      elem->measObjectEutra.blackCellsToAddModList.push_back (*blackCellsToAddMod);
                    }
                }

              elem->measObjectEutra.haveCellForWhichToReportCGI = measObjectEutraOpts[0];
              if (measObjectEutraOpts[0])
                {
                  // cellForWhichToReportCGI
                  bIterator = DeserializeInteger (&n, 0, 503, bIterator);
                  elem->measObjectEutra.cellForWhichToReportCGI = n;
                }
            }
          measConfig->measObjectToAddModList.push_back (*elem);
        }
    }

  if (bitset11[8])
    {
      // reportConfigToRemoveList
      int reportConfigToRemoveListElems;
      bIterator = DeserializeSequenceOf (&reportConfigToRemoveListElems, MAX_REPORT_CONFIG_ID, 1, bIterator);

      for (int i = 0; i < reportConfigToRemoveListElems; i++)
        {
          bIterator = DeserializeInteger (&n, 1, MAX_REPORT_CONFIG_ID, bIterator);
          measConfig->reportConfigToRemoveList.push_back (n);
        }
    }

  if (bitset11[7])
    {
      // reportConfigToAddModList
      int reportConfigToAddModListElems;
      bIterator = DeserializeSequenceOf (&reportConfigToAddModListElems, MAX_REPORT_CONFIG_ID, 1, bIterator);

      for (int i = 0; i < reportConfigToAddModListElems; i++)
        {
          LteRrcSap::ReportConfigToAddMod * elem = new LteRrcSap::ReportConfigToAddMod ();

          bIterator = DeserializeSequence (&bitset0, false, bIterator);
          bIterator = DeserializeInteger (&n, 1, MAX_REPORT_CONFIG_ID, bIterator);
          elem->reportConfigId = n;

          // Deserialize reportConfig
          int reportConfigChoice;
          bIterator = DeserializeChoice (2, false, &reportConfigChoice, bIterator);

          if (reportConfigChoice == 0)
            {
              // reportConfigEUTRA
              bIterator = DeserializeSequence (&bitset0, true, bIterator);

              // triggerType
              int triggerTypeChoice;
              bIterator = DeserializeChoice (2, false, &triggerTypeChoice, bIterator);

              if (triggerTypeChoice == 0)
                {
                  // event
                  elem->reportConfigEutra.triggerType = LteRrcSap::ReportConfigEutra::event;
                  bIterator = DeserializeSequence (&bitset0, false, bIterator);

                  // eventId
                  int eventIdChoice;
                  bIterator = DeserializeChoice (5, true, &eventIdChoice, bIterator);

                  switch (eventIdChoice)
                    {
                    case 0:
                      elem->reportConfigEutra.eventId = LteRrcSap::ReportConfigEutra::eventA1;
                      bIterator = DeserializeSequence (&bitset0, false, bIterator);
                      bIterator = DeserializeThresholdEutra (&elem->reportConfigEutra.threshold1, bIterator);
                      break;

                    case 1:
                      elem->reportConfigEutra.eventId = LteRrcSap::ReportConfigEutra::eventA2;
                      bIterator = DeserializeSequence (&bitset0, false, bIterator);
                      bIterator = DeserializeThresholdEutra (&elem->reportConfigEutra.threshold1, bIterator);
                      break;

                    case 2:
                      elem->reportConfigEutra.eventId = LteRrcSap::ReportConfigEutra::eventA3;
                      bIterator = DeserializeSequence (&bitset0, false, bIterator);
                      bIterator = DeserializeInteger (&n, -30, 30, bIterator);
                      elem->reportConfigEutra.a3Offset = n;
                      bIterator = DeserializeBoolean (&elem->reportConfigEutra.reportOnLeave, bIterator);
                      break;

                    case 3:
                      elem->reportConfigEutra.eventId = LteRrcSap::ReportConfigEutra::eventA4;
                      bIterator = DeserializeSequence (&bitset0, false, bIterator);
                      bIterator = DeserializeThresholdEutra (&elem->reportConfigEutra.threshold1, bIterator);
                      break;

                    default:
                      elem->reportConfigEutra.eventId = LteRrcSap::ReportConfigEutra::eventA5;
                      bIterator = DeserializeSequence (&bitset0, false, bIterator);
                      bIterator = DeserializeThresholdEutra (&elem->reportConfigEutra.threshold1, bIterator);
                      bIterator = DeserializeThresholdEutra (&elem->reportConfigEutra.threshold2, bIterator);
                      break;
                    }

                  bIterator = DeserializeInteger (&n, 0, 30, bIterator);
                  elem->reportConfigEutra.hysteresis = n;

                  bIterator = DeserializeEnum (16, &n, bIterator);
                  switch (n)
                    {
                    case 0:
                      elem->reportConfigEutra.timeToTrigger = 0;
                      break;
                    case 1:
                      elem->reportConfigEutra.timeToTrigger = 40;
                      break;
                    case 2:
                      elem->reportConfigEutra.timeToTrigger = 64;
                      break;
                    case 3:
                      elem->reportConfigEutra.timeToTrigger = 80;
                      break;
                    case 4:
                      elem->reportConfigEutra.timeToTrigger = 100;
                      break;
                    case 5:
                      elem->reportConfigEutra.timeToTrigger = 128;
                      break;
                    case 6:
                      elem->reportConfigEutra.timeToTrigger = 160;
                      break;
                    case 7:
                      elem->reportConfigEutra.timeToTrigger = 256;
                      break;
                    case 8:
                      elem->reportConfigEutra.timeToTrigger = 320;
                      break;
                    case 9:
                      elem->reportConfigEutra.timeToTrigger = 480;
                      break;
                    case 10:
                      elem->reportConfigEutra.timeToTrigger = 512;
                      break;
                    case 11:
                      elem->reportConfigEutra.timeToTrigger = 640;
                      break;
                    case 12:
                      elem->reportConfigEutra.timeToTrigger = 1024;
                      break;
                    case 13:
                      elem->reportConfigEutra.timeToTrigger = 1280;
                      break;
                    case 14:
                      elem->reportConfigEutra.timeToTrigger = 2560;
                      break;
                    case 15:
                    default:
                      elem->reportConfigEutra.timeToTrigger = 5120;
                      break;
                    }
                }

              if (triggerTypeChoice == 1)
                {
                  // periodical
                  elem->reportConfigEutra.triggerType = LteRrcSap::ReportConfigEutra::periodical;

                  bIterator = DeserializeSequence (&bitset0, false, bIterator);
                  bIterator = DeserializeEnum (2, &n, bIterator);
                  if (n == 0)
                    {
                      elem->reportConfigEutra.purpose = LteRrcSap::ReportConfigEutra::reportStrongestCells;
                    }
                  else
                    {
                      elem->reportConfigEutra.purpose = LteRrcSap::ReportConfigEutra::reportCgi;
                    }
                }

              // triggerQuantity
              bIterator = DeserializeEnum (2, &n, bIterator);
              if (n == 0)
                {
                  elem->reportConfigEutra.triggerQuantity = LteRrcSap::ReportConfigEutra::rsrp;
                }
              else
                {
                  elem->reportConfigEutra.triggerQuantity = LteRrcSap::ReportConfigEutra::rsrq;
                }

              // reportQuantity
              bIterator = DeserializeEnum (2, &n, bIterator);
              if (n == 0)
                {
                  elem->reportConfigEutra.reportQuantity = LteRrcSap::ReportConfigEutra::sameAsTriggerQuantity;
                }
              else
                {
                  elem->reportConfigEutra.reportQuantity = LteRrcSap::ReportConfigEutra::both;
                }

              // maxReportCells
              bIterator = DeserializeInteger (&n, 1, MAX_CELL_REPORT, bIterator);
              elem->reportConfigEutra.maxReportCells = n;
=======
              // maxReportCells
              bIterator = DeserializeInteger (&n, 1, MAX_CELL_REPORT, bIterator);
              elem.reportConfigEutra.maxReportCells = n;
>>>>>>> 11b6a147

              // reportInterval
              bIterator = DeserializeEnum (16, &n, bIterator);
              switch (n)
<<<<<<< HEAD
                {
                case 0:
                  elem->reportConfigEutra.reportInterval = LteRrcSap::ReportConfigEutra::ms120;
                  break;
                case 1:
                  elem->reportConfigEutra.reportInterval = LteRrcSap::ReportConfigEutra::ms240;
                  break;
                case 2:
                  elem->reportConfigEutra.reportInterval = LteRrcSap::ReportConfigEutra::ms480;
                  break;
                case 3:
                  elem->reportConfigEutra.reportInterval = LteRrcSap::ReportConfigEutra::ms640;
                  break;
                case 4:
                  elem->reportConfigEutra.reportInterval = LteRrcSap::ReportConfigEutra::ms1024;
                  break;
                case 5:
                  elem->reportConfigEutra.reportInterval = LteRrcSap::ReportConfigEutra::ms2048;
                  break;
                case 6:
                  elem->reportConfigEutra.reportInterval = LteRrcSap::ReportConfigEutra::ms5120;
                  break;
                case 7:
                  elem->reportConfigEutra.reportInterval = LteRrcSap::ReportConfigEutra::ms10240;
                  break;
                case 8:
                  elem->reportConfigEutra.reportInterval = LteRrcSap::ReportConfigEutra::min1;
                  break;
                case 9:
                  elem->reportConfigEutra.reportInterval = LteRrcSap::ReportConfigEutra::min6;
                  break;
                case 10:
                  elem->reportConfigEutra.reportInterval = LteRrcSap::ReportConfigEutra::min12;
                  break;
                case 11:
                  elem->reportConfigEutra.reportInterval = LteRrcSap::ReportConfigEutra::min30;
                  break;
                case 12:
                  elem->reportConfigEutra.reportInterval = LteRrcSap::ReportConfigEutra::min60;
                  break;
                case 13:
                  elem->reportConfigEutra.reportInterval = LteRrcSap::ReportConfigEutra::spare3;
                  break;
                case 14:
                  elem->reportConfigEutra.reportInterval = LteRrcSap::ReportConfigEutra::spare2;
                  break;
                case 15:
                default:
                  elem->reportConfigEutra.reportInterval = LteRrcSap::ReportConfigEutra::spare1;
                }

              // reportAmount
              bIterator = DeserializeEnum (8, &n, bIterator);
              switch (n)
                {
                case 0:
                  elem->reportConfigEutra.reportAmount = 1;
                  break;
                case 1:
                  elem->reportConfigEutra.reportAmount = 2;
                  break;
                case 2:
                  elem->reportConfigEutra.reportAmount = 4;
                  break;
                case 3:
                  elem->reportConfigEutra.reportAmount = 8;
                  break;
                case 4:
                  elem->reportConfigEutra.reportAmount = 16;
                  break;
                case 5:
                  elem->reportConfigEutra.reportAmount = 32;
                  break;
                case 6:
                  elem->reportConfigEutra.reportAmount = 64;
                  break;
                default:
                  elem->reportConfigEutra.reportAmount = 0;
=======
                {
                case 0:
                  elem.reportConfigEutra.reportInterval = LteRrcSap::ReportConfigEutra::ms120;
                  break;
                case 1:
                  elem.reportConfigEutra.reportInterval = LteRrcSap::ReportConfigEutra::ms240;
                  break;
                case 2:
                  elem.reportConfigEutra.reportInterval = LteRrcSap::ReportConfigEutra::ms480;
                  break;
                case 3:
                  elem.reportConfigEutra.reportInterval = LteRrcSap::ReportConfigEutra::ms640;
                  break;
                case 4:
                  elem.reportConfigEutra.reportInterval = LteRrcSap::ReportConfigEutra::ms1024;
                  break;
                case 5:
                  elem.reportConfigEutra.reportInterval = LteRrcSap::ReportConfigEutra::ms2048;
                  break;
                case 6:
                  elem.reportConfigEutra.reportInterval = LteRrcSap::ReportConfigEutra::ms5120;
                  break;
                case 7:
                  elem.reportConfigEutra.reportInterval = LteRrcSap::ReportConfigEutra::ms10240;
                  break;
                case 8:
                  elem.reportConfigEutra.reportInterval = LteRrcSap::ReportConfigEutra::min1;
                  break;
                case 9:
                  elem.reportConfigEutra.reportInterval = LteRrcSap::ReportConfigEutra::min6;
                  break;
                case 10:
                  elem.reportConfigEutra.reportInterval = LteRrcSap::ReportConfigEutra::min12;
                  break;
                case 11:
                  elem.reportConfigEutra.reportInterval = LteRrcSap::ReportConfigEutra::min30;
                  break;
                case 12:
                  elem.reportConfigEutra.reportInterval = LteRrcSap::ReportConfigEutra::min60;
                  break;
                case 13:
                  elem.reportConfigEutra.reportInterval = LteRrcSap::ReportConfigEutra::spare3;
                  break;
                case 14:
                  elem.reportConfigEutra.reportInterval = LteRrcSap::ReportConfigEutra::spare2;
                  break;
                case 15:
                default:
                  elem.reportConfigEutra.reportInterval = LteRrcSap::ReportConfigEutra::spare1;
>>>>>>> 11b6a147
                }
            }

<<<<<<< HEAD
=======
              // reportAmount
              bIterator = DeserializeEnum (8, &n, bIterator);
              switch (n)
                {
                case 0:
                  elem.reportConfigEutra.reportAmount = 1;
                  break;
                case 1:
                  elem.reportConfigEutra.reportAmount = 2;
                  break;
                case 2:
                  elem.reportConfigEutra.reportAmount = 4;
                  break;
                case 3:
                  elem.reportConfigEutra.reportAmount = 8;
                  break;
                case 4:
                  elem.reportConfigEutra.reportAmount = 16;
                  break;
                case 5:
                  elem.reportConfigEutra.reportAmount = 32;
                  break;
                case 6:
                  elem.reportConfigEutra.reportAmount = 64;
                  break;
                default:
                  elem.reportConfigEutra.reportAmount = 0;
                }
            }

>>>>>>> 11b6a147
          if (reportConfigChoice == 1)
            {
              // ReportConfigInterRAT
              // ...
<<<<<<< HEAD
=======
            }

          measConfig->reportConfigToAddModList.push_back (elem);
        }
    }

  if (bitset11[6])
    {
      // measIdToRemoveList
      int measIdToRemoveListElems;
      bIterator = DeserializeSequenceOf (&measIdToRemoveListElems, MAX_MEAS_ID, 1, bIterator);

      for (int i = 0; i < measIdToRemoveListElems; i++)
        {
          bIterator = DeserializeInteger (&n, 1, MAX_MEAS_ID, bIterator);
          measConfig->measIdToRemoveList.push_back (n);
        }
    }

  if (bitset11[5])
    {
      // measIdToAddModList
      int measIdToAddModListElems;
      bIterator = DeserializeSequenceOf (&measIdToAddModListElems, MAX_MEAS_ID, 1, bIterator);

      for (int i = 0; i < measIdToAddModListElems; i++)
        {
          LteRrcSap::MeasIdToAddMod elem;

          bIterator = DeserializeSequence (&bitset0, false, bIterator);

          bIterator = DeserializeInteger (&n, 1, MAX_MEAS_ID, bIterator);
          elem.measId = n;

          bIterator = DeserializeInteger (&n, 1, MAX_OBJECT_ID, bIterator);
          elem.measObjectId = n;

          bIterator = DeserializeInteger (&n, 1, MAX_REPORT_CONFIG_ID, bIterator);
          elem.reportConfigId = n;

          measConfig->measIdToAddModList.push_back (elem);
        }
    }

  measConfig->haveQuantityConfig = bitset11[4];
  if (measConfig->haveQuantityConfig)
    {
      // quantityConfig
      std::bitset<4> quantityConfigOpts;
      bIterator = DeserializeSequence (&quantityConfigOpts, true, bIterator);

      if (quantityConfigOpts[3])
        {
          // quantityConfigEUTRA
          bIterator = DeserializeSequence (&bitset0,false,bIterator);
          bIterator = DeserializeEnum (16, &n, bIterator);
          switch (n)
            {
            case 0:
              measConfig->quantityConfig.filterCoefficientRSRP = 0;
              break;
            case 1:
              measConfig->quantityConfig.filterCoefficientRSRP = 1;
              break;
            case 2:
              measConfig->quantityConfig.filterCoefficientRSRP = 2;
              break;
            case 3:
              measConfig->quantityConfig.filterCoefficientRSRP = 3;
              break;
            case 4:
              measConfig->quantityConfig.filterCoefficientRSRP = 4;
              break;
            case 5:
              measConfig->quantityConfig.filterCoefficientRSRP = 5;
              break;
            case 6:
              measConfig->quantityConfig.filterCoefficientRSRP = 6;
              break;
            case 7:
              measConfig->quantityConfig.filterCoefficientRSRP = 7;
              break;
            case 8:
              measConfig->quantityConfig.filterCoefficientRSRP = 8;
              break;
            case 9:
              measConfig->quantityConfig.filterCoefficientRSRP = 9;
              break;
            case 10:
              measConfig->quantityConfig.filterCoefficientRSRP = 11;
              break;
            case 11:
              measConfig->quantityConfig.filterCoefficientRSRP = 13;
              break;
            case 12:
              measConfig->quantityConfig.filterCoefficientRSRP = 15;
              break;
            case 13:
              measConfig->quantityConfig.filterCoefficientRSRP = 17;
              break;
            case 14:
              measConfig->quantityConfig.filterCoefficientRSRP = 19;
              break;
            case 15:
              measConfig->quantityConfig.filterCoefficientRSRP = 0;
              break;
            default:
              measConfig->quantityConfig.filterCoefficientRSRP = 4;
            }
          bIterator = DeserializeEnum (16, &n, bIterator);
          switch (n)
            {
            case 0:
              measConfig->quantityConfig.filterCoefficientRSRQ = 0;
              break;
            case 1:
              measConfig->quantityConfig.filterCoefficientRSRQ = 1;
              break;
            case 2:
              measConfig->quantityConfig.filterCoefficientRSRQ = 2;
              break;
            case 3:
              measConfig->quantityConfig.filterCoefficientRSRQ = 3;
              break;
            case 4:
              measConfig->quantityConfig.filterCoefficientRSRQ = 4;
              break;
            case 5:
              measConfig->quantityConfig.filterCoefficientRSRQ = 5;
              break;
            case 6:
              measConfig->quantityConfig.filterCoefficientRSRQ = 6;
              break;
            case 7:
              measConfig->quantityConfig.filterCoefficientRSRQ = 7;
              break;
            case 8:
              measConfig->quantityConfig.filterCoefficientRSRQ = 8;
              break;
            case 9:
              measConfig->quantityConfig.filterCoefficientRSRQ = 9;
              break;
            case 10:
              measConfig->quantityConfig.filterCoefficientRSRQ = 11;
              break;
            case 11:
              measConfig->quantityConfig.filterCoefficientRSRQ = 13;
              break;
            case 12:
              measConfig->quantityConfig.filterCoefficientRSRQ = 15;
              break;
            case 13:
              measConfig->quantityConfig.filterCoefficientRSRQ = 17;
              break;
            case 14:
              measConfig->quantityConfig.filterCoefficientRSRQ = 19;
              break;
            case 15:
              measConfig->quantityConfig.filterCoefficientRSRQ = 0;
              break;
            default:
              measConfig->quantityConfig.filterCoefficientRSRQ = 4;
>>>>>>> 11b6a147
            }

          measConfig->reportConfigToAddModList.push_back (*elem);
        }
<<<<<<< HEAD
    }

  if (bitset11[6])
    {
      // measIdToRemoveList
      int measIdToRemoveListElems;
      bIterator = DeserializeSequenceOf (&measIdToRemoveListElems, MAX_MEAS_ID, 1, bIterator);

      for (int i = 0; i < measIdToRemoveListElems; i++)
        {
          bIterator = DeserializeInteger (&n, 1, MAX_MEAS_ID, bIterator);
          measConfig->measIdToRemoveList.push_back (n);
        }
    }

  if (bitset11[5])
    {
      // measIdToAddModList
      int measIdToAddModListElems;
      bIterator = DeserializeSequenceOf (&measIdToAddModListElems, MAX_MEAS_ID, 1, bIterator);

      for (int i = 0; i < measIdToAddModListElems; i++)
        {
          LteRrcSap::MeasIdToAddMod * elem = new LteRrcSap::MeasIdToAddMod ();

          bIterator = DeserializeSequence (&bitset0, false, bIterator);

          bIterator = DeserializeInteger (&n, 1, MAX_MEAS_ID, bIterator);
          elem->measId = n;

          bIterator = DeserializeInteger (&n, 1, MAX_OBJECT_ID, bIterator);
          elem->measObjectId = n;

          bIterator = DeserializeInteger (&n, 1, MAX_REPORT_CONFIG_ID, bIterator);
          elem->reportConfigId = n;

          measConfig->measIdToAddModList.push_back (*elem);
        }
    }

  measConfig->haveQuantityConfig = bitset11[4];
  if (measConfig->haveQuantityConfig)
    {
      // quantityConfig
      std::bitset<4> quantityConfigOpts;
      bIterator = DeserializeSequence (&quantityConfigOpts, true, bIterator);

      if (quantityConfigOpts[3])
        {
          // quantityConfigEUTRA
          bIterator = DeserializeSequence (&bitset0,false,bIterator);
          bIterator = DeserializeEnum (16, &n, bIterator);
          switch (n)
            {
            case 0:
              measConfig->quantityConfig.filterCoefficientRSRP = 0;
              break;
            case 1:
              measConfig->quantityConfig.filterCoefficientRSRP = 1;
              break;
            case 2:
              measConfig->quantityConfig.filterCoefficientRSRP = 2;
              break;
            case 3:
              measConfig->quantityConfig.filterCoefficientRSRP = 3;
              break;
            case 4:
              measConfig->quantityConfig.filterCoefficientRSRP = 4;
              break;
            case 5:
              measConfig->quantityConfig.filterCoefficientRSRP = 5;
              break;
            case 6:
              measConfig->quantityConfig.filterCoefficientRSRP = 6;
              break;
            case 7:
              measConfig->quantityConfig.filterCoefficientRSRP = 7;
              break;
            case 8:
              measConfig->quantityConfig.filterCoefficientRSRP = 8;
              break;
            case 9:
              measConfig->quantityConfig.filterCoefficientRSRP = 9;
              break;
            case 10:
              measConfig->quantityConfig.filterCoefficientRSRP = 11;
              break;
            case 11:
              measConfig->quantityConfig.filterCoefficientRSRP = 13;
              break;
            case 12:
              measConfig->quantityConfig.filterCoefficientRSRP = 15;
              break;
            case 13:
              measConfig->quantityConfig.filterCoefficientRSRP = 17;
              break;
            case 14:
              measConfig->quantityConfig.filterCoefficientRSRP = 19;
              break;
            case 15:
              measConfig->quantityConfig.filterCoefficientRSRP = 0;
              break;
            default:
              measConfig->quantityConfig.filterCoefficientRSRP = 4;
            }
          bIterator = DeserializeEnum (16, &n, bIterator);
          switch (n)
            {
            case 0:
              measConfig->quantityConfig.filterCoefficientRSRQ = 0;
              break;
            case 1:
              measConfig->quantityConfig.filterCoefficientRSRQ = 1;
              break;
            case 2:
              measConfig->quantityConfig.filterCoefficientRSRQ = 2;
              break;
            case 3:
              measConfig->quantityConfig.filterCoefficientRSRQ = 3;
              break;
            case 4:
              measConfig->quantityConfig.filterCoefficientRSRQ = 4;
              break;
            case 5:
              measConfig->quantityConfig.filterCoefficientRSRQ = 5;
              break;
            case 6:
              measConfig->quantityConfig.filterCoefficientRSRQ = 6;
              break;
            case 7:
              measConfig->quantityConfig.filterCoefficientRSRQ = 7;
              break;
            case 8:
              measConfig->quantityConfig.filterCoefficientRSRQ = 8;
              break;
            case 9:
              measConfig->quantityConfig.filterCoefficientRSRQ = 9;
              break;
            case 10:
              measConfig->quantityConfig.filterCoefficientRSRQ = 11;
              break;
            case 11:
              measConfig->quantityConfig.filterCoefficientRSRQ = 13;
              break;
            case 12:
              measConfig->quantityConfig.filterCoefficientRSRQ = 15;
              break;
            case 13:
              measConfig->quantityConfig.filterCoefficientRSRQ = 17;
              break;
            case 14:
              measConfig->quantityConfig.filterCoefficientRSRQ = 19;
              break;
            case 15:
              measConfig->quantityConfig.filterCoefficientRSRQ = 0;
              break;
            default:
              measConfig->quantityConfig.filterCoefficientRSRQ = 4;
            }
        }
      if (quantityConfigOpts[2])
        {
          // quantityConfigUTRA
          // ...
        }
      if (quantityConfigOpts[1])
        {
          // quantityConfigGERAN
          // ...
        }
      if (quantityConfigOpts[0])
        {
=======
      if (quantityConfigOpts[2])
        {
          // quantityConfigUTRA
          // ...
        }
      if (quantityConfigOpts[1])
        {
          // quantityConfigGERAN
          // ...
        }
      if (quantityConfigOpts[0])
        {
>>>>>>> 11b6a147
          // quantityConfigCDMA2000
          // ...
        }
    }

  measConfig->haveMeasGapConfig = bitset11[3];
  if (measConfig->haveMeasGapConfig)
    {
      // measGapConfig
      int measGapConfigChoice;
      bIterator = DeserializeChoice (2, false, &measGapConfigChoice, bIterator);
      switch (measGapConfigChoice)
        {
        case 0:
          measConfig->measGapConfig.type = LteRrcSap::MeasGapConfig::RESET;
          bIterator = DeserializeNull (bIterator);
          break;
        case 1:
        default:
          measConfig->measGapConfig.type = LteRrcSap::MeasGapConfig::SETUP;
          bIterator = DeserializeSequence (&bitset0, false, bIterator);

          int gapOffsetChoice;
          bIterator = DeserializeChoice (2, true, &gapOffsetChoice, bIterator);
          switch (gapOffsetChoice)
            {
            case 0:
              measConfig->measGapConfig.gapOffsetChoice = LteRrcSap::MeasGapConfig::gp0;
              bIterator = DeserializeInteger (&n, 0, 39, bIterator);
              measConfig->measGapConfig.gapOffsetValue = n;
              break;
            case 1:
            default:
              measConfig->measGapConfig.gapOffsetChoice = LteRrcSap::MeasGapConfig::gp1;
              bIterator = DeserializeInteger (&n, 0, 79, bIterator);
              measConfig->measGapConfig.gapOffsetValue = n;
            }
        }
    }

  measConfig->haveSmeasure = bitset11[2];
  if (measConfig->haveSmeasure)
    {
      // s-Measure
      bIterator = DeserializeInteger (&n, 0, 97, bIterator);
      measConfig->sMeasure = n;
    }

  if (bitset11[1])
    {
      // preRegistrationInfoHRPD
      // ...
    }

  measConfig->haveSpeedStatePars = bitset11[0];
  if (measConfig->haveSpeedStatePars)
    {
      // speedStatePars
      int speedStateParsChoice;
      bIterator = DeserializeChoice (2, false, &speedStateParsChoice, bIterator);
      switch (speedStateParsChoice)
        {
        case 0:
          measConfig->speedStatePars.type = LteRrcSap::SpeedStatePars::RESET;
          bIterator = DeserializeNull (bIterator);
          break;
        case 1:
        default:
          measConfig->speedStatePars.type = LteRrcSap::SpeedStatePars::SETUP;
          bIterator = DeserializeSequence (&bitset0, false, bIterator);

          // Deserialize mobilityStateParameters
          // Deserialize t-Evaluation
          bIterator = DeserializeEnum (8, &n, bIterator);
          switch (n)
            {
            case 0:
              measConfig->speedStatePars.mobilityStateParameters.tEvaluation = 30;
              break;
            case 1:
              measConfig->speedStatePars.mobilityStateParameters.tEvaluation = 60;
              break;
            case 2:
              measConfig->speedStatePars.mobilityStateParameters.tEvaluation = 120;
              break;
            case 3:
              measConfig->speedStatePars.mobilityStateParameters.tEvaluation = 180;
              break;
            case 4:
              measConfig->speedStatePars.mobilityStateParameters.tEvaluation = 240;
              break;
            default:
              measConfig->speedStatePars.mobilityStateParameters.tEvaluation = 0;
            }
          // Deserialize t-HystNormal
          bIterator = DeserializeEnum (8, &n, bIterator);
          switch (n)
            {
            case 0:
              measConfig->speedStatePars.mobilityStateParameters.tHystNormal = 30;
              break;
            case 1:
              measConfig->speedStatePars.mobilityStateParameters.tHystNormal = 60;
              break;
            case 2:
              measConfig->speedStatePars.mobilityStateParameters.tHystNormal = 120;
              break;
            case 3:
              measConfig->speedStatePars.mobilityStateParameters.tHystNormal = 180;
              break;
            case 4:
              measConfig->speedStatePars.mobilityStateParameters.tHystNormal = 240;
              break;
            default:
              measConfig->speedStatePars.mobilityStateParameters.tHystNormal = 0;
            }

          bIterator = DeserializeInteger (&n, 1, 16, bIterator);
          measConfig->speedStatePars.mobilityStateParameters.nCellChangeMedium = n;

          bIterator = DeserializeInteger (&n, 1, 16, bIterator);
          measConfig->speedStatePars.mobilityStateParameters.nCellChangeHigh = n;

          // Deserialize timeToTriggerSf
          bIterator = DeserializeEnum (4, &n, bIterator);
          measConfig->speedStatePars.timeToTriggerSf.sfMedium = (n + 1) * 25;
          bIterator = DeserializeEnum (4, &n, bIterator);
          measConfig->speedStatePars.timeToTriggerSf.sfHigh = (n + 1) * 25;
        }
    }
  return bIterator;
}
//////////////////// RrcConnectionRequest class ////////////////////////

// Constructor
RrcConnectionRequestHeader::RrcConnectionRequestHeader () : RrcUlCcchMessage ()
{
  m_mmec = std::bitset<8> (0ul);
  m_mTmsi = std::bitset<32> (0ul);
  m_establishmentCause = MO_SIGNALLING;
  m_spare = std::bitset<1> (0ul);
}

// Destructor
RrcConnectionRequestHeader::~RrcConnectionRequestHeader ()
{
}

TypeId
RrcConnectionRequestHeader::GetTypeId (void)
{
  static TypeId tid = TypeId ("ns3::RrcConnectionRequestHeader")
    .SetParent<Header> ()
  ;
  return tid;
}

void
RrcConnectionRequestHeader::Print (std::ostream &os) const
{
  os << "MMEC:" << m_mmec << std::endl;
  os << "MTMSI:" << m_mTmsi << std::endl;
  os << "EstablishmentCause:" << m_establishmentCause << std::endl;
  os << "Spare: " << m_spare << std::endl;
}

void
RrcConnectionRequestHeader::PreSerialize () const
{
  m_serializationResult = Buffer ();

  SerializeUlCcchMessage (1);

  // Serialize RRCConnectionRequest sequence:
  // no default or optional fields. Extension marker not present.
  SerializeSequence (std::bitset<0> (),false);

  // Serialize criticalExtensions choice:
  // 2 options, selected: 0 (option: rrcConnectionRequest-r8)
  SerializeChoice (2,0,false);

  // Serialize RRCConnectionRequest-r8-IEs sequence:
  // no default or optional fields. Extension marker not present.
  SerializeSequence (std::bitset<0> (),false);

  // Serialize InitialUE-Identity choice:
  // 2 options, selected: 0 (option: s-TMSI)
  SerializeChoice (2,0,false);

  // Serialize S-TMSI sequence:
  // no default or optional fields. Extension marker not present.
  SerializeSequence (std::bitset<0> (),false);

  // Serialize mmec : MMEC ::= BIT STRING (SIZE (8))
  SerializeBitstring (m_mmec);

  // Serialize m-TMSI ::= BIT STRING (SIZE (32))
  SerializeBitstring (m_mTmsi);

  // Serialize establishmentCause : EstablishmentCause ::= ENUMERATED
  SerializeEnum (8,m_establishmentCause);

  // Serialize spare : BIT STRING (SIZE (1))
  SerializeBitstring (std::bitset<1> ());

  // Finish serialization
  FinalizeSerialization ();
}

uint32_t
RrcConnectionRequestHeader::Deserialize (Buffer::Iterator bIterator)
{
  std::bitset<1> dummy;
  std::bitset<0> optionalOrDefaultMask;
  int selectedOption;

  bIterator = DeserializeUlCcchMessage (bIterator);

  // Deserialize RCConnectionRequest sequence
  bIterator = DeserializeSequence (&optionalOrDefaultMask,false,bIterator);

  // Deserialize criticalExtensions choice:
  bIterator = DeserializeChoice (2,false,&selectedOption,bIterator);

  // Deserialize RRCConnectionRequest-r8-IEs sequence
  bIterator = DeserializeSequence (&optionalOrDefaultMask,false,bIterator);

  // Deserialize InitialUE-Identity choice
  bIterator = DeserializeChoice (2,false,&selectedOption,bIterator);

  // Deserialize S-TMSI sequence
  bIterator = DeserializeSequence (&optionalOrDefaultMask,false,bIterator);

  // Deserialize mmec
  bIterator = DeserializeBitstring (&m_mmec,bIterator);

  // Deserialize m-TMSI
  bIterator = DeserializeBitstring (&m_mTmsi,bIterator);

  // Deserialize establishmentCause
  bIterator = DeserializeEnum (8,&selectedOption,bIterator);

  // Deserialize spare
  bIterator = DeserializeBitstring (&dummy,bIterator);

  return GetSerializedSize ();
}

void
RrcConnectionRequestHeader::SetMessage (LteRrcSap::RrcConnectionRequest msg)
{
  m_mTmsi = std::bitset<32> ((uint32_t)msg.ueIdentity);
  m_mmec = std::bitset<8> ((uint32_t)(msg.ueIdentity >> 32));
  m_isDataSerialized = false;
}

LteRrcSap::RrcConnectionRequest
RrcConnectionRequestHeader::GetMessage () const
{
  LteRrcSap::RrcConnectionRequest msg;
  msg.ueIdentity = (((uint64_t) m_mmec.to_ulong ()) << 32) | (m_mTmsi.to_ulong ());

  return msg;
}

std::bitset<8>
RrcConnectionRequestHeader::GetMmec () const
{
  return m_mmec;
}

std::bitset<32>
RrcConnectionRequestHeader::GetMtmsi () const
{
  return m_mTmsi;
}


//////////////////// RrcConnectionSetup class ////////////////////////
RrcConnectionSetupHeader::RrcConnectionSetupHeader ()
{
}
 
RrcConnectionSetupHeader::~RrcConnectionSetupHeader ()
{
}
 
void
RrcConnectionSetupHeader::Print (std::ostream &os) const
{
  os << "rrcTransactionIdentifier: " << (int)m_rrcTransactionIdentifier << std::endl;
  os << "radioResourceConfigDedicated:" << std::endl;
  RrcAsn1Header::Print (os,m_radioResourceConfigDedicated);
}

void
RrcConnectionSetupHeader::PreSerialize () const
{
  m_serializationResult = Buffer ();

  SerializeDlCcchMessage (3);

  SerializeInteger (15,0,15);

  // Serialize RRCConnectionSetup sequence:
  // no default or optional fields. Extension marker not present.
  SerializeSequence (std::bitset<0> (),false);

  // Serialize rrc-TransactionIdentifier ::=INTEGER (0..3)
  SerializeInteger (m_rrcTransactionIdentifier,0,3);

  // Serialize criticalExtensions choice:
  // 2 options, selected: 0 (option: c1)
  SerializeChoice (2,0,false);

  // Serialize c1 choice:
  // 8 options, selected: 0 (option: rrcConnectionSetup-r8)
  SerializeChoice (8,0,false);

  // Serialize rrcConnectionSetup-r8 sequence
  // 1 optional fields (not present). Extension marker not present.
  SerializeSequence (std::bitset<1> (0),false);

  // Serialize RadioResourceConfigDedicated sequence
  SerializeRadioResourceConfigDedicated (m_radioResourceConfigDedicated);

  // Serialize nonCriticalExtension sequence
  // 2 optional fields, none present. No extension marker.
  SerializeSequence (std::bitset<2> (0),false);

  // Finish serialization
  FinalizeSerialization ();
}


uint32_t
RrcConnectionSetupHeader::Deserialize (Buffer::Iterator bIterator)
{
  int n;

  std::bitset<0> bitset0;
  std::bitset<1> bitset1;
  std::bitset<2> bitset2;

  bIterator = DeserializeDlCcchMessage (bIterator);

  bIterator = DeserializeInteger (&n,0,15,bIterator);

  // Deserialize RRCConnectionSetup sequence
  bIterator = DeserializeSequence (&bitset0,false,bIterator);

  // Deserialize rrc-TransactionIdentifier ::=INTEGER (0..3)
  bIterator = DeserializeInteger (&n,0,3,bIterator);
  m_rrcTransactionIdentifier = n;

  // Deserialize criticalExtensions choice
  int criticalExtensionChoice;
  bIterator = DeserializeChoice (2,false,&criticalExtensionChoice,bIterator);
  if (criticalExtensionChoice == 1)
    {
      // Deserialize criticalExtensionsFuture
      bIterator = DeserializeSequence (&bitset0,false,bIterator);
    }
  else if (criticalExtensionChoice == 0)
    {
      // Deserialize c1
      int c1;
      bIterator = DeserializeChoice (8,false,&c1,bIterator);

      if (c1 > 0)
        {
          // Deserialize spareX , X:=7..1
          bIterator = DeserializeNull (bIterator);
        }
      else if (c1 == 0)
        {
          // Deserialize rrcConnectionSetup-r8
          // 1 optional fields, no extension marker.
          bIterator = DeserializeSequence (&bitset1,false,bIterator);

          // Deserialize radioResourceConfigDedicated
          bIterator = DeserializeRadioResourceConfigDedicated (&m_radioResourceConfigDedicated,bIterator);

          if (bitset1[0])
            {
              // Deserialize nonCriticalExtension
              // 2 optional fields, no extension marker.
              bIterator = DeserializeSequence (&bitset2,false,bIterator);

              // Deserialization of lateR8NonCriticalExtension and nonCriticalExtension
              // ...
            }
        }
    }
  return GetSerializedSize ();
}

void
RrcConnectionSetupHeader::SetMessage (LteRrcSap::RrcConnectionSetup msg)
{
  m_rrcTransactionIdentifier = msg.rrcTransactionIdentifier;
  m_radioResourceConfigDedicated = msg.radioResourceConfigDedicated;
  m_isDataSerialized = false;
}

LteRrcSap::RrcConnectionSetup
RrcConnectionSetupHeader::GetMessage () const
{
  LteRrcSap::RrcConnectionSetup msg;
  msg.rrcTransactionIdentifier = m_rrcTransactionIdentifier;
  msg.radioResourceConfigDedicated = m_radioResourceConfigDedicated; 
  return msg;
}

uint8_t
RrcConnectionSetupHeader::GetRrcTransactionIdentifier () const
{
  return m_rrcTransactionIdentifier;
}

bool
RrcConnectionSetupHeader::HavePhysicalConfigDedicated () const
{
  return m_radioResourceConfigDedicated.havePhysicalConfigDedicated;
}

std::list<LteRrcSap::SrbToAddMod>
RrcConnectionSetupHeader::GetSrbToAddModList () const
{
  return m_radioResourceConfigDedicated.srbToAddModList;
}

std::list<LteRrcSap::DrbToAddMod>
RrcConnectionSetupHeader::GetDrbToAddModList () const
{
  return m_radioResourceConfigDedicated.drbToAddModList;
} 

std::list<uint8_t>
RrcConnectionSetupHeader::GetDrbToReleaseList () const
{
  return m_radioResourceConfigDedicated.drbToReleaseList;
}

LteRrcSap::PhysicalConfigDedicated
RrcConnectionSetupHeader::GetPhysicalConfigDedicated () const
{
  return m_radioResourceConfigDedicated.physicalConfigDedicated;
}

LteRrcSap::RadioResourceConfigDedicated
RrcConnectionSetupHeader::GetRadioResourceConfigDedicated () const
{
  return m_radioResourceConfigDedicated;
}

//////////////////// RrcConnectionSetupCompleteHeader class ////////////////////////

RrcConnectionSetupCompleteHeader::RrcConnectionSetupCompleteHeader ()
{
}

RrcConnectionSetupCompleteHeader::~RrcConnectionSetupCompleteHeader ()
{
}

void
RrcConnectionSetupCompleteHeader::PreSerialize () const
{
  m_serializationResult = Buffer ();

  // Serialize DCCH message
  SerializeUlDcchMessage (4);

  // Serialize RRCConnectionSetupComplete sequence:
  // no default or optional fields. Extension marker not present.
  SerializeSequence (std::bitset<0> (),false);

  // Serialize rrc-TransactionIdentifier
  SerializeInteger (m_rrcTransactionIdentifier,0,3);

  // Serialize criticalExtensions choice
  // 2 options, selected 0 (c1)
  SerializeChoice (2,0,false);

  // Choose spare3 NULL
  SerializeChoice (4,1,false);

  // Serialize spare3 NULL
  SerializeNull ();

  // Finish serialization
  FinalizeSerialization ();
}

uint32_t
RrcConnectionSetupCompleteHeader::Deserialize (Buffer::Iterator bIterator)
{
  std::bitset<0> bitset0;

  bIterator = DeserializeUlDcchMessage (bIterator);

  bIterator = DeserializeSequence (&bitset0,false,bIterator);

  int n;
  bIterator = DeserializeInteger (&n,0,3,bIterator);
  m_rrcTransactionIdentifier = n;

  bIterator = DeserializeChoice (2,false,&n,bIterator);

  if (n == 1)
    {
      // Deserialize criticalExtensionsFuture
      bIterator = DeserializeSequence (&bitset0,false,bIterator);
    }
  else if (n == 0)
    {
      // Deserialize c1
      int c1Chosen;
      bIterator = DeserializeChoice (4,false,&c1Chosen,bIterator);

      if (c1Chosen == 0)
        {
          // Deserialize rrcConnectionSetupComplete-r8
          // ...
        }
      else
        {
          bIterator = DeserializeNull (bIterator);
        }
    }

  return GetSerializedSize ();
}

void
RrcConnectionSetupCompleteHeader::Print (std::ostream &os) const
{
  os << "rrcTransactionIdentifier: " << (int) m_rrcTransactionIdentifier << std::endl;
}

void
RrcConnectionSetupCompleteHeader::SetMessage (LteRrcSap::RrcConnectionSetupCompleted msg)
{
  m_rrcTransactionIdentifier = msg.rrcTransactionIdentifier;
  m_isDataSerialized = false;
}

uint8_t
RrcConnectionSetupCompleteHeader::GetRrcTransactionIdentifier () const
{
  return m_rrcTransactionIdentifier;
}

LteRrcSap::RrcConnectionSetupCompleted
RrcConnectionSetupCompleteHeader::GetMessage () const
{
  LteRrcSap::RrcConnectionSetupCompleted msg;
  msg.rrcTransactionIdentifier = m_rrcTransactionIdentifier;
  return msg;
}

//////////////////// RrcConnectionReconfigurationCompleteHeader class ////////////////////////

RrcConnectionReconfigurationCompleteHeader::RrcConnectionReconfigurationCompleteHeader ()
{
}

RrcConnectionReconfigurationCompleteHeader::~RrcConnectionReconfigurationCompleteHeader ()
{
}

void
RrcConnectionReconfigurationCompleteHeader::PreSerialize () const
{
  m_serializationResult = Buffer ();

  // Serialize DCCH message
  SerializeUlDcchMessage (2);

  // Serialize RRCConnectionSetupComplete sequence:
  // no default or optional fields. Extension marker not present.
  SerializeSequence (std::bitset<0> (),false);

  // Serialize rrc-TransactionIdentifier
  SerializeInteger (m_rrcTransactionIdentifier,0,3);

  // Serialize criticalExtensions choice
  // 2 options, selected 1 (criticalExtensionsFuture)
  SerializeChoice (2,1,false);

  // Choose criticalExtensionsFuture
  SerializeSequence (std::bitset<0> (),false);

  // Finish serialization
  FinalizeSerialization ();
}

uint32_t
RrcConnectionReconfigurationCompleteHeader::Deserialize (Buffer::Iterator bIterator)
{
  std::bitset<0> bitset0;
  int n;

  bIterator = DeserializeUlDcchMessage (bIterator);
  bIterator = DeserializeSequence (&bitset0,false,bIterator);

  bIterator = DeserializeInteger (&n,0,3,bIterator);
  m_rrcTransactionIdentifier = n;

  bIterator = DeserializeChoice (2,false,&n,bIterator);

  if (n == 1)
    {
      // Deserialize criticalExtensionsFuture
      bIterator = DeserializeSequence (&bitset0,false,bIterator);
    }
  else if (n == 0)
    {
      // Deserialize rrcConnectionReconfigurationComplete-r8
      // ...
    }

  return GetSerializedSize ();
}

void
RrcConnectionReconfigurationCompleteHeader::Print (std::ostream &os) const
{
  os << "rrcTransactionIdentifier: " << (int) m_rrcTransactionIdentifier << std::endl;
}

void
RrcConnectionReconfigurationCompleteHeader::SetMessage (LteRrcSap::RrcConnectionReconfigurationCompleted msg)
{
  m_rrcTransactionIdentifier = msg.rrcTransactionIdentifier;
  m_isDataSerialized = false;
}

LteRrcSap::RrcConnectionReconfigurationCompleted
RrcConnectionReconfigurationCompleteHeader::GetMessage () const
{
  LteRrcSap::RrcConnectionReconfigurationCompleted msg;
  msg.rrcTransactionIdentifier = m_rrcTransactionIdentifier;
  return msg;
}

uint8_t
RrcConnectionReconfigurationCompleteHeader::GetRrcTransactionIdentifier () const
{
  return m_rrcTransactionIdentifier;
}

//////////////////// RrcConnectionReconfigurationHeader class ////////////////////////

RrcConnectionReconfigurationHeader::RrcConnectionReconfigurationHeader ()
{
}

RrcConnectionReconfigurationHeader::~RrcConnectionReconfigurationHeader ()
{
}

void
RrcConnectionReconfigurationHeader::PreSerialize () const
{
  m_serializationResult = Buffer ();

  SerializeDlDcchMessage (4);

  // Serialize RRCConnectionSetupComplete sequence:
  // no default or optional fields. Extension marker not present.
  SerializeSequence (std::bitset<0> (),false);

  // Serialize rrc-TransactionIdentifier
  SerializeInteger (m_rrcTransactionIdentifier,0,3);

  // Serialize criticalExtensions choice
  // 2 options, selected 0 (c1)
  SerializeChoice (2,0,false);

  // Serialize c1 choice
  // 8 options, selected 0 (rrcConnectionReconfiguration-r8)
  SerializeChoice (8,0,false);

  // Serialize RRCConnectionReconfiguration-r8-IEs sequence:
  // 6 optional fields. Extension marker not present.
  std::bitset<6> options;
  options.set (5,m_haveMeasConfig);
  options.set (4,m_haveMobilityControlInfo);
  options.set (3,0); // No dedicatedInfoNASList
  options.set (2,m_haveRadioResourceConfigDedicated);
  options.set (1,0); // No securityConfigHO
  options.set (0,0); // No nonCriticalExtension
  SerializeSequence (options,false);

  if (m_haveMeasConfig)
    {
      SerializeMeasConfig (m_measConfig);
    }

  if (m_haveMobilityControlInfo)
    {
      // Serialize MobilityControlInfo

      // 4 optional fields, extension marker present.
      std::bitset<4> mobCtrlIntoOptional;
      mobCtrlIntoOptional.set (3,m_mobilityControlInfo.haveCarrierFreq);
      mobCtrlIntoOptional.set (2,m_mobilityControlInfo.haveCarrierBandwidth);
      mobCtrlIntoOptional.set (1,0); // No additionalSpectrumEmission
      mobCtrlIntoOptional.set (0,m_mobilityControlInfo.haveRachConfigDedicated);
      SerializeSequence (mobCtrlIntoOptional,true);

      // Serialize targetPhysCellId
      SerializeInteger (m_mobilityControlInfo.targetPhysCellId,0,503);

      if (m_mobilityControlInfo.haveCarrierFreq)
        {
          SerializeSequence (std::bitset<1> (1),false);
          SerializeInteger (m_mobilityControlInfo.carrierFreq.dlCarrierFreq,0,MAX_EARFCN);
          SerializeInteger (m_mobilityControlInfo.carrierFreq.ulCarrierFreq,0,MAX_EARFCN);
        }

      if (m_mobilityControlInfo.haveCarrierBandwidth)
        {
          SerializeSequence (std::bitset<1> (1),false);

          // Serialize dl-Bandwidth
          switch (m_mobilityControlInfo.carrierBandwidth.dlBandwidth)
            {
            case 6:
              SerializeEnum (16,0);
              break;
            case 15:
              SerializeEnum (16,1);
              break;
            case 25:
              SerializeEnum (16,2);
              break;
            case 50:
              SerializeEnum (16,3);
              break;
            case 75:
              SerializeEnum (16,4);
              break;
            case 100:
              SerializeEnum (16,5);
              break;
            default:
              SerializeEnum (16,6);
            }

          // Serialize ul-Bandwidth
          switch (m_mobilityControlInfo.carrierBandwidth.ulBandwidth)
            {
            case 6:
              SerializeEnum (16,0);
              break;
            case 15:
              SerializeEnum (16,1);
              break;
            case 25:
              SerializeEnum (16,2);
              break;
            case 50:
              SerializeEnum (16,3);
              break;
            case 75:
              SerializeEnum (16,4);
              break;
            case 100:
              SerializeEnum (16,5);
              break;
            default:
              SerializeEnum (16,6);
            }
        }

      // Serialize t304
      SerializeEnum (8,0);

      // Serialize newUE-Identitiy
      SerializeBitstring (std::bitset<16> (m_mobilityControlInfo.newUeIdentity));

      // Serialize radioResourceConfigCommon
      SerializeRadioResourceConfigCommon (m_mobilityControlInfo.radioResourceConfigCommon);

      if (m_mobilityControlInfo.haveRachConfigDedicated)
        {
          SerializeSequence (std::bitset<0> (),false);
          SerializeInteger (m_mobilityControlInfo.rachConfigDedicated.raPreambleIndex,0,63);
          SerializeInteger (m_mobilityControlInfo.rachConfigDedicated.raPrachMaskIndex,0,15);
        }
    }

  if (m_haveRadioResourceConfigDedicated)
    {
      // Serialize RadioResourceConfigDedicated
      SerializeRadioResourceConfigDedicated (m_radioResourceConfigDedicated);
    }

  // Finish serialization
  FinalizeSerialization ();
}

uint32_t
RrcConnectionReconfigurationHeader::Deserialize (Buffer::Iterator bIterator)
{
  std::bitset<0> bitset0;

  bIterator = DeserializeDlDcchMessage (bIterator);

  // RRCConnectionReconfiguration sequence
  bIterator = DeserializeSequence (&bitset0,false,bIterator);

  // rrc-TransactionIdentifier
  int n;
  bIterator = DeserializeInteger (&n,0,3,bIterator);
  m_rrcTransactionIdentifier = n;

  // criticalExtensions
  int sel;
  bIterator = DeserializeChoice (2,false,&sel,bIterator);
  if (sel == 1)
    {
      // criticalExtensionsFuture
      bIterator = DeserializeSequence (&bitset0,false,bIterator);
    }
  else if (sel == 0)
    {
      // c1
      int c1Chosen;
      bIterator = DeserializeChoice (8,false,&c1Chosen,bIterator);
      if (c1Chosen > 0)
        {
          bIterator = DeserializeNull (bIterator);
        }
      else if (c1Chosen == 0)
        {
          // rrcConnectionReconfiguration-r8
          std::bitset<6> rrcConnRecOpts;
          bIterator = DeserializeSequence (&rrcConnRecOpts,false,bIterator);

          m_haveMeasConfig = rrcConnRecOpts[5];
          if (m_haveMeasConfig)
            {
              bIterator = DeserializeMeasConfig (&m_measConfig, bIterator);
            }

          m_haveMobilityControlInfo = rrcConnRecOpts[4];
          if (m_haveMobilityControlInfo)
            {
              // mobilityControlInfo
              std::bitset<4> mobCtrlOpts;
              bIterator = DeserializeSequence (&mobCtrlOpts,true,bIterator);

              // PhysCellId
              bIterator = DeserializeInteger (&n,0,503,bIterator);
              m_mobilityControlInfo.targetPhysCellId = n;

              // carrierFreq
              m_mobilityControlInfo.haveCarrierFreq = mobCtrlOpts[3];
              if (m_mobilityControlInfo.haveCarrierFreq)
                {
                  std::bitset<1> ulCarrierFreqPresent;
                  bIterator = DeserializeSequence (&ulCarrierFreqPresent,false,bIterator);

                  bIterator = DeserializeInteger (&n,0,MAX_EARFCN,bIterator);
                  m_mobilityControlInfo.carrierFreq.dlCarrierFreq = n;

                  if (ulCarrierFreqPresent[0])
                    {
                      bIterator = DeserializeInteger (&n,0,MAX_EARFCN,bIterator);
                      m_mobilityControlInfo.carrierFreq.ulCarrierFreq = n;
                    }
                }

              // carrierBandwidth
              m_mobilityControlInfo.haveCarrierBandwidth = mobCtrlOpts[2];
              if (m_mobilityControlInfo.haveCarrierBandwidth)
                {
                  std::bitset<1> ulBandwidthPresent;
                  bIterator = DeserializeSequence (&ulBandwidthPresent,false,bIterator);

                  bIterator = DeserializeEnum (16,&n,bIterator);
                  switch (n)
                    {
                    case 0:
                      m_mobilityControlInfo.carrierBandwidth.dlBandwidth = 6;
                      break;
                    case 1:
                      m_mobilityControlInfo.carrierBandwidth.dlBandwidth = 15;
                      break;
                    case 2:
                      m_mobilityControlInfo.carrierBandwidth.dlBandwidth = 25;
                      break;
                    case 3:
                      m_mobilityControlInfo.carrierBandwidth.dlBandwidth = 50;
                      break;
                    case 4:
                      m_mobilityControlInfo.carrierBandwidth.dlBandwidth = 75;
                      break;
                    case 5:
                      m_mobilityControlInfo.carrierBandwidth.dlBandwidth = 100;
                      break;
                    case 6:
                      m_mobilityControlInfo.carrierBandwidth.dlBandwidth = 0;
                      break;
                    }

                  if (ulBandwidthPresent[0])
                    {
                      bIterator = DeserializeEnum (16,&n,bIterator);
                      switch (n)
                        {
                        case 0:
                          m_mobilityControlInfo.carrierBandwidth.ulBandwidth = 6;
                          break;
                        case 1:
                          m_mobilityControlInfo.carrierBandwidth.ulBandwidth = 15;
                          break;
                        case 2:
                          m_mobilityControlInfo.carrierBandwidth.ulBandwidth = 25;
                          break;
                        case 3:
                          m_mobilityControlInfo.carrierBandwidth.ulBandwidth = 50;
                          break;
                        case 4:
                          m_mobilityControlInfo.carrierBandwidth.ulBandwidth = 75;
                          break;
                        case 5:
                          m_mobilityControlInfo.carrierBandwidth.ulBandwidth = 100;
                          break;
                        case 6:
                          m_mobilityControlInfo.carrierBandwidth.ulBandwidth = 0;
                          break;
                        }
                    }
                }

              // additionalSpectrumEmission
              if (mobCtrlOpts[1])
                {
                  // ...
                }

              // t304
              bIterator = DeserializeEnum (8,&n,bIterator);

              // newUE-Identity
              std::bitset<16> cRnti;
              bIterator = DeserializeBitstring (&cRnti, bIterator);
              m_mobilityControlInfo.newUeIdentity = cRnti.to_ulong ();

              // radioResourceConfigCommon
              bIterator = DeserializeRadioResourceConfigCommon (&m_mobilityControlInfo.radioResourceConfigCommon, bIterator);

              m_mobilityControlInfo.haveRachConfigDedicated = mobCtrlOpts[0];
              if (m_mobilityControlInfo.haveRachConfigDedicated)
                {
                  bIterator = DeserializeSequence (&bitset0, false, bIterator);
                  bIterator = DeserializeInteger (&n,0,63, bIterator);
                  m_mobilityControlInfo.rachConfigDedicated.raPreambleIndex = n;
                  bIterator = DeserializeInteger (&n,0,15, bIterator);
                  m_mobilityControlInfo.rachConfigDedicated.raPrachMaskIndex = n;
                }
            }

          // dedicatedInfoNASList
          if (rrcConnRecOpts[3])
            {
              // ...
            }

          // radioResourceConfigDedicated
          m_haveRadioResourceConfigDedicated = rrcConnRecOpts[2];
          if (m_haveRadioResourceConfigDedicated)
            {
              bIterator = DeserializeRadioResourceConfigDedicated (&m_radioResourceConfigDedicated,bIterator);
            }

          // securityConfigHO
          if (rrcConnRecOpts[1])
            {
              // ...
            }

          // nonCriticalExtension
          if (rrcConnRecOpts[0])
            {
              // ...
            }
        }
    }

  return GetSerializedSize ();
}

void
RrcConnectionReconfigurationHeader::Print (std::ostream &os) const
{
  os << "rrcTransactionIdentifier: " << (int) m_rrcTransactionIdentifier << std::endl;
  os << "haveMeasConfig: " << m_haveMeasConfig << std::endl;
  if (m_haveMobilityControlInfo)
    {
      if (!m_measConfig.measObjectToRemoveList.empty ())
        {
          os << "  measObjectToRemoveList: ";
          std::list<uint8_t> auxList = m_measConfig.measObjectToRemoveList;
          std::list<uint8_t>::iterator it = auxList.begin ();
          for (; it != auxList.end (); it++)
            {
              os << (int) *it << ", ";
            }
          os << std::endl;
        }
      if (!m_measConfig.reportConfigToRemoveList.empty ())
        {
          os << "  reportConfigToRemoveList: ";
          std::list<uint8_t> auxList = m_measConfig.reportConfigToRemoveList;
          std::list<uint8_t>::iterator it = auxList.begin ();
          for (; it != auxList.end (); it++)
            {
              os << (int) *it << ", ";
            }
          os << std::endl;
        }
      if (!m_measConfig.measIdToRemoveList.empty ())
        {
          os << "  measIdToRemoveList: ";
          std::list<uint8_t> auxList = m_measConfig.measIdToRemoveList;
          std::list<uint8_t>::iterator it = auxList.begin ();
          for (; it != auxList.end (); it++)
            {
              os << (int) *it << ", ";
            }
          os << std::endl;
        }

<<<<<<< HEAD
=======
      if (!m_measConfig.measObjectToAddModList.empty ())
        {
          os << "  measObjectToAddMod: " << std::endl;
          std::list<LteRrcSap::MeasObjectToAddMod> auxList = m_measConfig.measObjectToAddModList;
          std::list<LteRrcSap::MeasObjectToAddMod>::iterator it = auxList.begin ();
          for (; it != auxList.end (); it++)
            {
              os << "    measObjectId: " << (int)it->measObjectId << std::endl;
              os << "    carrierFreq: " << (int)it->measObjectEutra.carrierFreq << std::endl;
              os << "    allowedMeasBandwidth: " <<  (int)it->measObjectEutra.allowedMeasBandwidth << std::endl;
              os << "    presenceAntennaPort1: " <<  it->measObjectEutra.presenceAntennaPort1  << std::endl;
              os << "    neighCellConfig: " << (int) it->measObjectEutra.neighCellConfig  << std::endl;
              os << "    offsetFreq: " <<  (int)it->measObjectEutra.offsetFreq  << std::endl;


              if (!it->measObjectEutra.cellsToRemoveList.empty ())
                {
                  os << "    cellsToRemoveList: ";
                  std::list<uint8_t> auxList = it->measObjectEutra.cellsToRemoveList;
                  std::list<uint8_t>::iterator it = auxList.begin ();
                  for (; it != auxList.end (); it++)
                    {
                      os << (int) *it << ", ";
                    }
                  os << std::endl;
                }

              if (!it->measObjectEutra.blackCellsToRemoveList.empty ())
                {
                  os << "    blackCellsToRemoveList: ";
                  std::list<uint8_t> auxList = it->measObjectEutra.blackCellsToRemoveList;
                  std::list<uint8_t>::iterator it = auxList.begin ();
                  for (; it != auxList.end (); it++)
                    {
                      os << (int) *it << ", ";
                    }
                  os << std::endl;
                }

              if (!it->measObjectEutra.cellsToAddModList.empty ())
                {
                  os << "    cellsToAddModList: " << std::endl;
                  std::list<LteRrcSap::CellsToAddMod> auxList = it->measObjectEutra.cellsToAddModList;
                  std::list<LteRrcSap::CellsToAddMod>::iterator it = auxList.begin ();
                  for (; it != auxList.end (); it++)
                    {
                      os << "      cellIndex: " <<  (int)it->cellIndex << std::endl;
                      os << "      physCellId: " <<  (int)it->physCellId  << std::endl;
                      os << "      cellIndividualOffset: " <<  (int)it->cellIndividualOffset << std::endl;
                      os << "      ------ " << std::endl;
                    }
                }

              if (!it->measObjectEutra.blackCellsToAddModList.empty ())
                {
                  os << "    blackCellsToAddModList: " << std::endl;
                  std::list<LteRrcSap::BlackCellsToAddMod> auxList = it->measObjectEutra.blackCellsToAddModList;
                  std::list<LteRrcSap::BlackCellsToAddMod>::iterator it = auxList.begin ();
                  for (; it != auxList.end (); it++)
                    {
                      os << "      cellIndex: " <<  (int)it->cellIndex << std::endl;
                      os << "      physCellIdRange.start: " <<  (int)it->physCellIdRange.start  << std::endl;
                      os << "      physCellIdRange.haveRange: " <<  it->physCellIdRange.haveRange << std::endl;
                      os << "      physCellIdRange.range: " <<  (int)it->physCellIdRange.range << std::endl;
                      os << "      ------ " << std::endl;
                    }
                }

              os << "    haveCellForWhichToReportCGI: " <<  it->measObjectEutra.haveCellForWhichToReportCGI  << std::endl;
              os << "    cellForWhichToReportCGI: " <<  (int)it->measObjectEutra.cellForWhichToReportCGI  << std::endl;
              os << "    ------------- " << std::endl;
            }

        }

      if (!m_measConfig.reportConfigToAddModList.empty ())
        {
          os << "  reportConfigToAddModList: " << std::endl;
          std::list<LteRrcSap::ReportConfigToAddMod> auxList = m_measConfig.reportConfigToAddModList;
          std::list<LteRrcSap::ReportConfigToAddMod>::iterator it = auxList.begin ();
          for (; it != auxList.end (); it++)
            {
              os << "    reportConfigId: " << (int)it->reportConfigId << std::endl;
              os << "    reportConfigEutra.triggerType  " <<  (int)it->reportConfigEutra.triggerType << std::endl;
              if (it->reportConfigEutra.triggerType == LteRrcSap::ReportConfigEutra::event)
                {
                  os << "    reportConfigEutra.eventId  " <<  (int)it->reportConfigEutra.eventId << std::endl;
                  if (it->reportConfigEutra.eventId == LteRrcSap::ReportConfigEutra::eventA3)
                    {
                      os << "    reportConfigEutra.reportOnLeave  " <<  (int)it->reportConfigEutra.reportOnLeave << std::endl;
                      os << "    reportConfigEutra.a3Offset  " <<  (int)it->reportConfigEutra.a3Offset << std::endl;
                    }
                  else
                    {
                      os << "    reportConfigEutra.threshold1.choice  " <<  (int)it->reportConfigEutra.threshold1.choice << std::endl;
                      os << "    reportConfigEutra.threshold1.range  " <<  (int)it->reportConfigEutra.threshold1.range << std::endl;
                      if (it->reportConfigEutra.eventId == LteRrcSap::ReportConfigEutra::eventA5)
                        {
                          os << "    reportConfigEutra.threshold2.choice  " <<  (int)it->reportConfigEutra.threshold2.choice << std::endl;
                          os << "    reportConfigEutra.threshold2.range  " <<  (int)it->reportConfigEutra.threshold2.range << std::endl;
                        }
                    }
                  os << "    reportConfigEutra.hysteresis  " <<  (int)it->reportConfigEutra.hysteresis << std::endl;
                  os << "    reportConfigEutra.timeToTrigger  " <<  (int)it->reportConfigEutra.timeToTrigger << std::endl;
                }
              else
                {
                  os << "    reportConfigEutra.purpose  " <<  (int)it->reportConfigEutra.purpose << std::endl;
                }
              os << "    reportConfigEutra.triggerQuantity  " <<  (int)it->reportConfigEutra.triggerQuantity << std::endl;
              os << "    reportConfigEutra.reportQuantity  " <<  (int)it->reportConfigEutra.reportQuantity << std::endl;
              os << "    reportConfigEutra.maxReportCells  " <<  (int)it->reportConfigEutra.maxReportCells << std::endl;
              os << "    reportConfigEutra.reportInterval  " <<  (int)it->reportConfigEutra.reportInterval << std::endl;
              os << "    reportConfigEutra.reportAmount  " <<  (int)it->reportConfigEutra.reportAmount << std::endl;
            }
        }

      if (!m_measConfig.measIdToAddModList.empty ())
        {
          os << "  measIdToAddModList: " << std::endl;
          std::list<LteRrcSap::MeasIdToAddMod> auxList = m_measConfig.measIdToAddModList;
          std::list<LteRrcSap::MeasIdToAddMod>::iterator it = auxList.begin ();
          for (; it != auxList.end (); it++)
            {
              os << "    measId: " << (int)it->measId << std::endl;
              os << "    measObjectId: " << (int)it->measObjectId << std::endl;
              os << "    reportConfigId: " << (int)it->reportConfigId << std::endl;
              os << "    ------ " << std::endl;
            }
        }

>>>>>>> 11b6a147
      os << "  haveQuantityConfig: " << m_measConfig.haveQuantityConfig << std::endl;
      if (m_measConfig.haveQuantityConfig)
        {
          os << "    filterCoefficientRSRP: " << (int)m_measConfig.quantityConfig.filterCoefficientRSRP << std::endl;
          os << "    filterCoefficientRSRQ:" << (int)m_measConfig.quantityConfig.filterCoefficientRSRQ  << std::endl;
        }

      os << "  haveMeasGapConfig: " << m_measConfig.haveMeasGapConfig << std::endl;
      if (m_measConfig.haveMeasGapConfig)
        {
          os << "    measGapConfig.type: " << m_measConfig.measGapConfig.type << std::endl;
          os << "    measGapConfig.gap (gap0/1,value): (" << m_measConfig.measGapConfig.gapOffsetChoice
             << "," << (int) m_measConfig.measGapConfig.gapOffsetValue << ")" << std::endl;
        }

      os << "  haveSmeasure: " << m_measConfig.haveSmeasure << std::endl;
      if (m_measConfig.haveSmeasure)
        {
          os << "    sMeasure: " << (int) m_measConfig.sMeasure  << std::endl;
        }

      os << "  haveSpeedStatePars: " << m_measConfig.haveSpeedStatePars << std::endl;
      if (m_measConfig.haveSpeedStatePars)
        {
          os << "    speedStatePars.type: " << m_measConfig.speedStatePars.type << std::endl;
          os << "    speedStatePars.mobilityStateParameters.tEvaluation: " << (int)m_measConfig.speedStatePars.mobilityStateParameters.tEvaluation << std::endl;
          os << "    speedStatePars.mobilityStateParameters.tHystNormal: " << (int)m_measConfig.speedStatePars.mobilityStateParameters.tHystNormal << std::endl;
          os << "    speedStatePars.mobilityStateParameters.nCellChangeMedium: " << (int)m_measConfig.speedStatePars.mobilityStateParameters.nCellChangeMedium << std::endl;
          os << "    speedStatePars.mobilityStateParameters.nCellChangeHigh: " << (int)m_measConfig.speedStatePars.mobilityStateParameters.nCellChangeHigh << std::endl;
          os << "    speedStatePars.timeToTriggerSf.sfMedium: " << (int)m_measConfig.speedStatePars.timeToTriggerSf.sfMedium << std::endl;
          os << "    speedStatePars.timeToTriggerSf.sfHigh: " << (int)m_measConfig.speedStatePars.timeToTriggerSf.sfHigh << std::endl;
        }
    }

  os << "haveMobilityControlInfo: " << m_haveMobilityControlInfo << std::endl;
  if (m_haveMobilityControlInfo)
    {
      os << "targetPhysCellId: " << (int)m_mobilityControlInfo.targetPhysCellId << std::endl;
      os << "haveCarrierFreq: " << m_mobilityControlInfo.haveCarrierFreq << std::endl;
      if (m_mobilityControlInfo.haveCarrierFreq)
        {
          os << "  carrierFreq.dlCarrierFreq: " << (int) m_mobilityControlInfo.carrierFreq.dlCarrierFreq << std::endl;
          os << "  carrierFreq.dlCarrierFreq: " << (int) m_mobilityControlInfo.carrierFreq.ulCarrierFreq << std::endl;
        }
      os << "haveCarrierBandwidth: " << m_mobilityControlInfo.haveCarrierBandwidth << std::endl;
      if (m_mobilityControlInfo.haveCarrierBandwidth)
        {
          os << "  carrierBandwidth.dlBandwidth: " << (int) m_mobilityControlInfo.carrierBandwidth.dlBandwidth << std::endl;
          os << "  carrierBandwidth.ulBandwidth: " << (int) m_mobilityControlInfo.carrierBandwidth.ulBandwidth << std::endl;
        }
      os << "newUeIdentity: " << (int) m_mobilityControlInfo.newUeIdentity << std::endl;
      os << "haveRachConfigDedicated: " << m_mobilityControlInfo.haveRachConfigDedicated << std::endl;
      if (m_mobilityControlInfo.haveRachConfigDedicated)
        {
          os << "raPreambleIndex: " << (int) m_mobilityControlInfo.rachConfigDedicated.raPreambleIndex << std::endl;
          os << "raPrachMaskIndex: "  << (int) m_mobilityControlInfo.rachConfigDedicated.raPrachMaskIndex << std::endl;
        }
    }
  os << "haveRadioResourceConfigDedicated: " << m_haveRadioResourceConfigDedicated << std::endl;
  if (m_haveRadioResourceConfigDedicated)
    {
      RrcAsn1Header::Print (os,m_radioResourceConfigDedicated);
    }
}

void
RrcConnectionReconfigurationHeader::SetMessage (LteRrcSap::RrcConnectionReconfiguration msg)
{
  m_rrcTransactionIdentifier = msg.rrcTransactionIdentifier;
  m_haveMeasConfig = msg.haveMeasConfig;
  m_measConfig = msg.measConfig;
  m_haveMobilityControlInfo = msg.haveMobilityControlInfo;
  m_mobilityControlInfo = msg.mobilityControlInfo;
  m_haveRadioResourceConfigDedicated = msg.haveRadioResourceConfigDedicated;
  m_radioResourceConfigDedicated = msg.radioResourceConfigDedicated;

  m_isDataSerialized = false;
}

LteRrcSap::RrcConnectionReconfiguration
RrcConnectionReconfigurationHeader::GetMessage () const
{
  LteRrcSap::RrcConnectionReconfiguration msg;

  msg.rrcTransactionIdentifier = m_rrcTransactionIdentifier;
  msg.haveMeasConfig = m_haveMeasConfig;
  msg.measConfig = m_measConfig;
  msg.haveMobilityControlInfo = m_haveMobilityControlInfo;
  msg.mobilityControlInfo = m_mobilityControlInfo;
  msg.haveRadioResourceConfigDedicated = m_haveRadioResourceConfigDedicated;
  msg.radioResourceConfigDedicated = m_radioResourceConfigDedicated;

  return msg;
}

uint8_t
RrcConnectionReconfigurationHeader::GetRrcTransactionIdentifier () const
{
  return m_rrcTransactionIdentifier;
}

bool
RrcConnectionReconfigurationHeader::GetHaveMeasConfig ()
{
  return m_haveMeasConfig;
}

LteRrcSap::MeasConfig
RrcConnectionReconfigurationHeader::GetMeasConfig ()
{
  return m_measConfig;
}

bool
RrcConnectionReconfigurationHeader::GetHaveMobilityControlInfo ()
{
  return m_haveMobilityControlInfo;
}

LteRrcSap::MobilityControlInfo
RrcConnectionReconfigurationHeader::GetMobilityControlInfo ()
{
  return m_mobilityControlInfo;
}

bool
RrcConnectionReconfigurationHeader::GetHaveRadioResourceConfigDedicated ()
{
  return m_haveRadioResourceConfigDedicated;
}

LteRrcSap::RadioResourceConfigDedicated
RrcConnectionReconfigurationHeader::GetRadioResourceConfigDedicated ()
{
  return m_radioResourceConfigDedicated;
}

bool
RrcConnectionReconfigurationHeader::HavePhysicalConfigDedicated () const
{
  return m_radioResourceConfigDedicated.havePhysicalConfigDedicated;
}

std::list<LteRrcSap::SrbToAddMod> 
RrcConnectionReconfigurationHeader::GetSrbToAddModList () const
{
  return m_radioResourceConfigDedicated.srbToAddModList;
}

std::list<LteRrcSap::DrbToAddMod> 
RrcConnectionReconfigurationHeader::GetDrbToAddModList () const
{
  return m_radioResourceConfigDedicated.drbToAddModList;
}

std::list<uint8_t> 
RrcConnectionReconfigurationHeader::GetDrbToReleaseList () const
{
  return m_radioResourceConfigDedicated.drbToReleaseList;
}

LteRrcSap::PhysicalConfigDedicated 
RrcConnectionReconfigurationHeader::GetPhysicalConfigDedicated () const
{
  return m_radioResourceConfigDedicated.physicalConfigDedicated;
}


//////////////////// HandoverPreparationInfoHeader class ////////////////////////

HandoverPreparationInfoHeader::HandoverPreparationInfoHeader ()
{
}

void
HandoverPreparationInfoHeader::PreSerialize () const
{
  m_serializationResult = Buffer ();

  // Serialize HandoverPreparationInformation sequence:
  // no default or optional fields. Extension marker not present.
  SerializeSequence (std::bitset<0> (),false);

  // Serialize criticalExtensions choice
  // 2 options, selected 0 (c1)
  SerializeChoice (2,0,false);

  // Serialize c1 choice
  // 8 options, selected 0 (handoverPreparationInformation-r8)
  SerializeChoice (8,0,false);

  // Serialize HandoverPreparationInformation-r8-IEs sequence
  // 4 optional fields, no extension marker.
  std::bitset<4> handoverPrepInfoOpts;
  handoverPrepInfoOpts.set (3,1); // as-Config present
  handoverPrepInfoOpts.set (2,0); // rrm-Config not present
  handoverPrepInfoOpts.set (1,0); // as-Context not present
  handoverPrepInfoOpts.set (0,0); // nonCriticalExtension not present
  SerializeSequence (handoverPrepInfoOpts,false);

  // Serialize ue-RadioAccessCapabilityInfo
  SerializeSequenceOf (0,MAX_RAT_CAPABILITIES,0);

  // Serialize as-Config
  SerializeSequence (std::bitset<0> (),true);

  // Serialize sourceMeasConfig
  SerializeMeasConfig (m_asConfig.sourceMeasConfig);

  // Serialize sourceRadioResourceConfig
  SerializeRadioResourceConfigDedicated (m_asConfig.sourceRadioResourceConfig);

  // Serialize sourceSecurityAlgorithmConfig
  SerializeSequence (std::bitset<0> (),false);
  // cipheringAlgorithm
  SerializeEnum (8,0);
  // integrityProtAlgorithm
  SerializeEnum (8,0);

  // Serialize sourceUE-Identity
  SerializeBitstring (std::bitset<16> (m_asConfig.sourceUeIdentity));

  // Serialize sourceMasterInformationBlock
  SerializeSequence (std::bitset<0> (),false);
  SerializeEnum (6,m_asConfig.sourceMasterInformationBlock.dlBandwidth); // dl-Bandwidth
  SerializeSequence (std::bitset<0> (),false); // phich-Config sequence
  SerializeEnum (2,0); // phich-Duration
  SerializeEnum (4,0); // phich-Resource
  SerializeBitstring (std::bitset<8> (m_asConfig.sourceMasterInformationBlock.systemFrameNumber)); // systemFrameNumber
  SerializeBitstring (std::bitset<10> (321)); // spare

  // Serialize sourceSystemInformationBlockType1 sequence
  SerializeSystemInformationBlockType1 (m_asConfig.sourceSystemInformationBlockType1);

  // Serialize sourceSystemInformationBlockType2
  SerializeSystemInformationBlockType2 (m_asConfig.sourceSystemInformationBlockType2);

  // Serialize AntennaInfoCommon 
  SerializeSequence (std::bitset<0> (0),false);
  SerializeEnum (4,0); // antennaPortsCount 

  // Serialize sourceDlCarrierFreq
  SerializeInteger (m_asConfig.sourceDlCarrierFreq,0,MAX_EARFCN);

  // Finish serialization
  FinalizeSerialization ();
}

uint32_t
HandoverPreparationInfoHeader::Deserialize (Buffer::Iterator bIterator)
{
  std::bitset<0> bitset0;
  int n;

  // Deserialize HandoverPreparationInformation sequence
  // 0 optional fields, no extension marker
  bIterator = DeserializeSequence (&bitset0,false,bIterator);

  // Deserialize criticalExtensions choice
  int criticalExtensionsChosen;
  bIterator = DeserializeChoice (2,false,&criticalExtensionsChosen,bIterator);

  if (criticalExtensionsChosen == 1)
    {
      // Deserialize criticalExtensionsFuture
      bIterator = DeserializeSequence (&bitset0,false,bIterator);
    }
  else if (criticalExtensionsChosen == 0)
    {
      // Deserialize c1 choice
      int c1Chosen;
      bIterator = DeserializeChoice (8,false,&c1Chosen,bIterator);
      if (c1Chosen > 0)
        {
          bIterator = DeserializeNull (bIterator);
        }
      else if (c1Chosen == 0)
        {
          // Deserialize handoverPreparationInformation-r8
          std::bitset<4> handoverPrepInfoOpts;
          bIterator = DeserializeSequence (&handoverPrepInfoOpts,false,bIterator);

          // Deserialize ue-RadioAccessCapabilityInfo
          bIterator = DeserializeSequenceOf (&n,MAX_RAT_CAPABILITIES,0,bIterator);
          for (int i = 0; i < n; i++)
            {
              // Deserialize UE-CapabilityRAT-Container
              // ...
            }

          if (handoverPrepInfoOpts[3])
            {
              // Deserialize as-Config sequence
              bIterator = DeserializeSequence (&bitset0,true,bIterator);

              // Deserialize sourceMeasConfig
              bIterator = DeserializeMeasConfig (&m_asConfig.sourceMeasConfig, bIterator);

              // Deserialize sourceRadioResourceConfig
              bIterator = DeserializeRadioResourceConfigDedicated (&m_asConfig.sourceRadioResourceConfig,bIterator);

              // Deserialize sourceSecurityAlgorithmConfig
              bIterator = DeserializeSequence (&bitset0,false,bIterator);
              bIterator = DeserializeEnum (8,&n,bIterator); // cipheringAlgorithm
              bIterator = DeserializeEnum (8,&n,bIterator); // integrityProtAlgorithm

              // Deserialize sourceUE-Identity
              std::bitset<16> cRnti;
              bIterator = DeserializeBitstring (&cRnti,bIterator);
              m_asConfig.sourceUeIdentity = cRnti.to_ulong ();

              // Deserialize sourceMasterInformationBlock
              bIterator = DeserializeSequence (&bitset0,false,bIterator);
              bIterator = DeserializeEnum (6,&n,bIterator); // dl-Bandwidth
              m_asConfig.sourceMasterInformationBlock.dlBandwidth = n;

              // phich-Config
              bIterator = DeserializeSequence (&bitset0,false,bIterator);
              bIterator = DeserializeEnum (2,&n,bIterator); // phich-Duration
              bIterator = DeserializeEnum (4,&n,bIterator); // phich-Resource

              // systemFrameNumber
              std::bitset<8> systemFrameNumber;
              bIterator = DeserializeBitstring (&systemFrameNumber,bIterator);
              m_asConfig.sourceMasterInformationBlock.systemFrameNumber = systemFrameNumber.to_ulong ();
              // spare
              std::bitset<10> spare;
              bIterator = DeserializeBitstring (&spare,bIterator);

              // Deserialize sourceSystemInformationBlockType1
              bIterator = DeserializeSystemInformationBlockType1 (&m_asConfig.sourceSystemInformationBlockType1,bIterator);

              // Deserialize sourceSystemInformationBlockType2
              bIterator = DeserializeSystemInformationBlockType2 (&m_asConfig.sourceSystemInformationBlockType2,bIterator);

              // Deserialize antennaInfoCommon
              bIterator = DeserializeSequence (&bitset0,false,bIterator);
              bIterator = DeserializeEnum (4,&n,bIterator); // antennaPortsCount

              // Deserialize sourceDl-CarrierFreq
              bIterator = DeserializeInteger (&n,0,MAX_EARFCN,bIterator);
              m_asConfig.sourceDlCarrierFreq = n;
            }
          if (handoverPrepInfoOpts[2])
            {
              // Deserialize rrm-Config
              // ...
            }
          if (handoverPrepInfoOpts[1])
            {
              // Deserialize as-Context
              // ...
            }
          if (handoverPrepInfoOpts[0])
            {
              // Deserialize nonCriticalExtension
              // ...
            }
        }
    }

  return GetSerializedSize ();
}

void
HandoverPreparationInfoHeader::Print (std::ostream &os) const
{
  RrcAsn1Header::Print (os,m_asConfig.sourceRadioResourceConfig);
  os << "sourceUeIdentity: " << m_asConfig.sourceUeIdentity << std::endl;
  os << "dlBandwidth: " << (int)m_asConfig.sourceMasterInformationBlock.dlBandwidth << std::endl;
  os << "systemFrameNumber: " << (int)m_asConfig.sourceMasterInformationBlock.systemFrameNumber << std::endl;
  os << "plmnIdentityInfo.plmnIdentity: " << (int) m_asConfig.sourceSystemInformationBlockType1.cellAccessRelatedInfo.plmnIdentityInfo.plmnIdentity << std::endl;
  os << "cellAccessRelatedInfo.cellIdentity " << (int)m_asConfig.sourceSystemInformationBlockType1.cellAccessRelatedInfo.cellIdentity << std::endl;
  os << "cellAccessRelatedInfo.csgIndication: " << m_asConfig.sourceSystemInformationBlockType1.cellAccessRelatedInfo.csgIndication << std::endl;
  os << "cellAccessRelatedInfo.csgIdentity: " << (int)m_asConfig.sourceSystemInformationBlockType1.cellAccessRelatedInfo.csgIdentity << std::endl;
  os << "sourceDlCarrierFreq: " << m_asConfig.sourceDlCarrierFreq << std::endl;
}

void
HandoverPreparationInfoHeader::SetMessage (LteRrcSap::HandoverPreparationInfo msg)
{
  m_asConfig = msg.asConfig;
  m_isDataSerialized = false;
}

LteRrcSap::HandoverPreparationInfo
HandoverPreparationInfoHeader::GetMessage () const
{
  LteRrcSap::HandoverPreparationInfo msg;
  msg.asConfig = m_asConfig;

  return msg;
}

LteRrcSap::AsConfig
HandoverPreparationInfoHeader::GetAsConfig () const
{
  return m_asConfig;
}

//////////////////// RrcConnectionReestablishmentRequestHeader class ////////////////////////

RrcConnectionReestablishmentRequestHeader::RrcConnectionReestablishmentRequestHeader ()
{
}

RrcConnectionReestablishmentRequestHeader::~RrcConnectionReestablishmentRequestHeader ()
{
}

void
RrcConnectionReestablishmentRequestHeader::PreSerialize () const
{
  m_serializationResult = Buffer ();

  SerializeUlCcchMessage (0);

  // Serialize RrcConnectionReestablishmentReques sequence:
  // no default or optional fields. Extension marker not present.
  SerializeSequence (std::bitset<0> (),false);

  // Serialize criticalExtensions choice
  // chosen: rrcConnectionReestablishmentRequest-r8
  SerializeChoice (2,0,false);

  // Serialize RRCConnectionReestablishmentRequest-r8-IEs sequence
  // no default or optional fields. Extension marker not present.
  SerializeSequence (std::bitset<0> (),false);

  // Serialize ue-Identity
  SerializeSequence (std::bitset<0> (),false);
  // Serialize c-RNTI
  SerializeBitstring (std::bitset<16> (m_ueIdentity.cRnti));
  // Serialize physCellId
  SerializeInteger (m_ueIdentity.physCellId,0,503);
  // Serialize shortMAC-I
  SerializeBitstring (std::bitset<16> (0));

  // Serialize ReestablishmentCause
  switch (m_reestablishmentCause)
    {
    case LteRrcSap::RECONFIGURATION_FAILURE:
      SerializeEnum (4,0);
      break;
    case LteRrcSap::HANDOVER_FAILURE:
      SerializeEnum (4,1);
      break;
    case LteRrcSap::OTHER_FAILURE:
      SerializeEnum (4,2);
      break;
    default:
      SerializeEnum (4,3);
    }

  // Serialize spare
  SerializeBitstring (std::bitset<2> (0));

  // Finish serialization
  FinalizeSerialization ();
}

uint32_t
RrcConnectionReestablishmentRequestHeader::Deserialize (Buffer::Iterator bIterator)
{
  std::bitset<0> bitset0;
  int n;

  bIterator = DeserializeUlCcchMessage (bIterator);

  // Deserialize RrcConnectionReestablishmentRequest sequence
  // 0 optional fields, no extension marker
  bIterator = DeserializeSequence (&bitset0,false,bIterator);

  // Deserialize criticalExtensions choice
  bIterator = DeserializeChoice (2,false,&n,bIterator);
  if ( n == 1)
    {
      // Deserialize criticalExtensionsFuture
      bIterator = DeserializeSequence (&bitset0,false,bIterator);
    }
  else if ( n == 0)
    {
      // Deserialize RRCConnectionReestablishmentRequest-r8-IEs
      bIterator = DeserializeSequence (&bitset0,false,bIterator);

      // Deserialize ReestabUE-Identity sequence
      bIterator = DeserializeSequence (&bitset0,false,bIterator);

      // Deserialize c-RNTI
      std::bitset<16> cRnti;
      bIterator = DeserializeBitstring (&cRnti,bIterator);
      m_ueIdentity.cRnti = cRnti.to_ulong ();

      // Deserialize physCellId
      int physCellId;
      bIterator = DeserializeInteger (&physCellId,0,503,bIterator);
      m_ueIdentity.physCellId = physCellId;

      // Deserialize shortMAC-I
      std::bitset<16> shortMacI;
      bIterator = DeserializeBitstring (&shortMacI,bIterator);

      // Deserialize ReestablishmentCause
      int reestCs;
      bIterator = DeserializeEnum (4,&reestCs,bIterator);
      switch (reestCs)
        {
        case 0:
          m_reestablishmentCause = LteRrcSap::RECONFIGURATION_FAILURE;
          break;
        case 1:
          m_reestablishmentCause = LteRrcSap::HANDOVER_FAILURE;
          break;
        case 2:
          m_reestablishmentCause = LteRrcSap::OTHER_FAILURE;
          break;
        case 3:
          break;
        }

      // Deserialize spare
      std::bitset<2> spare;
      bIterator = DeserializeBitstring (&spare,bIterator);
    }

  return GetSerializedSize ();
}

void
RrcConnectionReestablishmentRequestHeader::Print (std::ostream &os) const
{
  os << "ueIdentity.cRnti: " << (int)m_ueIdentity.cRnti << std::endl;
  os << "ueIdentity.physCellId: " << (int)m_ueIdentity.physCellId << std::endl;
  os << "m_reestablishmentCause: " << m_reestablishmentCause << std::endl;
}

void
RrcConnectionReestablishmentRequestHeader::SetMessage (LteRrcSap::RrcConnectionReestablishmentRequest msg)
{
  m_ueIdentity = msg.ueIdentity;
  m_reestablishmentCause = msg.reestablishmentCause;
  m_isDataSerialized = false;
}

LteRrcSap::RrcConnectionReestablishmentRequest
RrcConnectionReestablishmentRequestHeader::GetMessage () const
{
  LteRrcSap::RrcConnectionReestablishmentRequest msg;
  msg.ueIdentity = m_ueIdentity;
  msg.reestablishmentCause = m_reestablishmentCause;

  return msg;
}

LteRrcSap::ReestabUeIdentity
RrcConnectionReestablishmentRequestHeader::GetUeIdentity () const
{
  return m_ueIdentity;
}

LteRrcSap::ReestablishmentCause
RrcConnectionReestablishmentRequestHeader::GetReestablishmentCause () const
{
  return m_reestablishmentCause;
}

//////////////////// RrcConnectionReestablishmentHeader class ////////////////////////

RrcConnectionReestablishmentHeader::RrcConnectionReestablishmentHeader ()
{
}

RrcConnectionReestablishmentHeader::~RrcConnectionReestablishmentHeader ()
{
}

void
RrcConnectionReestablishmentHeader::PreSerialize () const
{
  m_serializationResult = Buffer ();

  SerializeDlCcchMessage (0);

  // Serialize RrcConnectionReestablishment sequence:
  // no default or optional fields. Extension marker not present.
  SerializeSequence (std::bitset<0> (),false);

  // Serialize rrc-TransactionIdentifier
  SerializeInteger (m_rrcTransactionIdentifier,0,3);

  // Serialize criticalExtensions choice
  SerializeChoice (2,0,false);

  // Serialize c1 choice
  SerializeChoice (8,0,false);

  // Serialize RRCConnectionReestablishment-r8-IEs sequence
  // 1 optional field, no extension marker
  SerializeSequence (std::bitset<1> (0),false);

  // Serialize radioResourceConfigDedicated
  SerializeRadioResourceConfigDedicated (m_radioResourceConfigDedicated);

  // Serialize nextHopChainingCount
  SerializeInteger (0,0,7);

  // Finish serialization
  FinalizeSerialization ();
}

uint32_t
RrcConnectionReestablishmentHeader::Deserialize (Buffer::Iterator bIterator)
{
  std::bitset<0> bitset0;
  int n;

  bIterator = DeserializeDlCcchMessage (bIterator);

  // Deserialize RrcConnectionReestablishment sequence
  // 0 optional fields, no extension marker
  bIterator = DeserializeSequence (&bitset0,false,bIterator);

  // Deserialize rrc-TransactionIdentifier
  bIterator = DeserializeInteger (&n,0,3,bIterator);
  m_rrcTransactionIdentifier = n;

  // Deserialize criticalExtensions choice
  int criticalExtensionsChoice;
  bIterator = DeserializeChoice (2,false,&criticalExtensionsChoice,bIterator);
  if (criticalExtensionsChoice == 1)
    {
      // Deserialize criticalExtensionsFuture
      bIterator = DeserializeSequence (&bitset0,false,bIterator);
    }
  else if (criticalExtensionsChoice == 0)
    {
      // Deserialize c1
      int c1;
      bIterator = DeserializeChoice (8,false,&c1,bIterator);
      if (c1 > 0)
        {
          bIterator = DeserializeNull (bIterator);
        }
      else if (c1 == 0)
        {
          // Deserialize rrcConnectionReestablishment-r8
          // 1 optional field
          std::bitset<1> nonCriticalExtensionPresent;
          bIterator = DeserializeSequence (&nonCriticalExtensionPresent,false,bIterator);

          // Deserialize RadioResourceConfigDedicated
          bIterator = DeserializeRadioResourceConfigDedicated (&m_radioResourceConfigDedicated,bIterator);

          // Deserialize nextHopChainingCount
          bIterator = DeserializeInteger (&n,0,7,bIterator);
        }
    }

  return GetSerializedSize ();
}

void
RrcConnectionReestablishmentHeader::Print (std::ostream &os) const
{
  os << "rrcTransactionIdentifier: " << (int)m_rrcTransactionIdentifier << std::endl;
  os << "RadioResourceConfigDedicated: " << std::endl;
  RrcAsn1Header::Print (os,m_radioResourceConfigDedicated);
}

void
RrcConnectionReestablishmentHeader::SetMessage (LteRrcSap::RrcConnectionReestablishment msg)
{
  m_rrcTransactionIdentifier = msg.rrcTransactionIdentifier;
  m_radioResourceConfigDedicated = msg.radioResourceConfigDedicated;
  m_isDataSerialized = false;
}

LteRrcSap::RrcConnectionReestablishment
RrcConnectionReestablishmentHeader::GetMessage () const
{
  LteRrcSap::RrcConnectionReestablishment msg;
  msg.rrcTransactionIdentifier = m_rrcTransactionIdentifier;
  msg.radioResourceConfigDedicated = m_radioResourceConfigDedicated;
  return msg;
}

uint8_t
RrcConnectionReestablishmentHeader::GetRrcTransactionIdentifier () const
{
  return m_rrcTransactionIdentifier;
}

LteRrcSap::RadioResourceConfigDedicated
RrcConnectionReestablishmentHeader::GetRadioResourceConfigDedicated () const
{
  return m_radioResourceConfigDedicated;
}

//////////////////// RrcConnectionReestablishmentCompleteHeader class ////////////////////////

RrcConnectionReestablishmentCompleteHeader::RrcConnectionReestablishmentCompleteHeader ()
{
}

void
RrcConnectionReestablishmentCompleteHeader::PreSerialize () const
{
  m_serializationResult = Buffer ();

  // Serialize DCCH message
  SerializeUlDcchMessage (3);

  // Serialize RrcConnectionReestablishmentComplete sequence:
  // no default or optional fields. Extension marker not present.
  SerializeSequence (std::bitset<0> (),false);

  // Serialize rrc-TransactionIdentifier
  SerializeInteger (m_rrcTransactionIdentifier,0,3);

  // Serialize criticalExtensions choice
  SerializeChoice (2,0,false);

  // Serialize rrcConnectionReestablishmentComplete-r8 sequence
  // 1 optional field (not present), no extension marker.
  SerializeSequence (std::bitset<1> (0),false);

  // Finish serialization
  FinalizeSerialization ();
}

uint32_t
RrcConnectionReestablishmentCompleteHeader::Deserialize (Buffer::Iterator bIterator)
{
  std::bitset<0> bitset0;
  int n;

  bIterator = DeserializeUlDcchMessage (bIterator);

  // Deserialize RrcConnectionReestablishmentComplete sequence
  // 0 optional fields, no extension marker
  bIterator = DeserializeSequence (&bitset0,false,bIterator);

  // Deserialize rrc-TransactionIdentifier
  bIterator = DeserializeInteger (&n,0,3,bIterator);
  m_rrcTransactionIdentifier = n;

  // Deserialize criticalExtensions choice
  int criticalExtensionsChoice;
  bIterator = DeserializeChoice (2,false,&criticalExtensionsChoice,bIterator);
  if (criticalExtensionsChoice == 1)
    {
      // Deserialize criticalExtensionsFuture
      bIterator = DeserializeSequence (&bitset0,false,bIterator);
    }
  else if (criticalExtensionsChoice == 0)
    {
      // Deserialize rrcConnectionReestablishmentComplete-r8
      std::bitset<1> opts;
      bIterator = DeserializeSequence (&opts,false,bIterator);
      if (opts[0])
        {
          // Deserialize RRCConnectionReestablishmentComplete-v920-IEs
          // ...
        }
    }

  return GetSerializedSize ();
}

void
RrcConnectionReestablishmentCompleteHeader::Print (std::ostream &os) const
{
  os << "rrcTransactionIdentifier: " << (int)m_rrcTransactionIdentifier << std::endl;
}

void
RrcConnectionReestablishmentCompleteHeader::SetMessage (LteRrcSap::RrcConnectionReestablishmentComplete msg)
{
  m_rrcTransactionIdentifier = msg.rrcTransactionIdentifier;
  m_isDataSerialized = false;
}

LteRrcSap::RrcConnectionReestablishmentComplete
RrcConnectionReestablishmentCompleteHeader::GetMessage () const
{
  LteRrcSap::RrcConnectionReestablishmentComplete msg;
  msg.rrcTransactionIdentifier = m_rrcTransactionIdentifier;
  return msg;
}

uint8_t
RrcConnectionReestablishmentCompleteHeader::GetRrcTransactionIdentifier () const
{
  return m_rrcTransactionIdentifier;
}

//////////////////// RrcConnectionReestablishmentRejectHeader class ////////////////////////

RrcConnectionReestablishmentRejectHeader::RrcConnectionReestablishmentRejectHeader ()
{
}

RrcConnectionReestablishmentRejectHeader::~RrcConnectionReestablishmentRejectHeader ()
{
}

void
RrcConnectionReestablishmentRejectHeader::PreSerialize () const
{
  m_serializationResult = Buffer ();

  // Serialize CCCH message
  SerializeDlCcchMessage (1);

  // Serialize RrcConnectionReestablishmentReject sequence:
  // no default or optional fields. Extension marker not present.
  SerializeSequence (std::bitset<0> (),false);

  // Serialize criticalExtensions choice
  SerializeChoice (2,0,false);

  // Serialize RRCConnectionReestablishmentReject-r8-IEs sequence
  // 1 optional field (not present), no extension marker.
  SerializeSequence (std::bitset<1> (0),false);

  // Finish serialization
  FinalizeSerialization ();
}

uint32_t
RrcConnectionReestablishmentRejectHeader::Deserialize (Buffer::Iterator bIterator)
{
  std::bitset<0> bitset0;

  bIterator = DeserializeDlCcchMessage (bIterator);

  // Deserialize RrcConnectionReestablishmentReject sequence
  // 0 optional fields, no extension marker
  bIterator = DeserializeSequence (&bitset0,false,bIterator);

  // Deserialize criticalExtensions choice
  int criticalExtensionsChoice;
  bIterator = DeserializeChoice (2,false,&criticalExtensionsChoice,bIterator);
  if (criticalExtensionsChoice == 1)
    {
      // Deserialize criticalExtensionsFuture
      bIterator = DeserializeSequence (&bitset0,false,bIterator);
    }
  else if (criticalExtensionsChoice == 0)
    {
      // Deserialize rrcConnectionReestablishmentReject-r8
      std::bitset<1> opts;
      bIterator = DeserializeSequence (&opts,false,bIterator);
      if (opts[0])
        {
          // Deserialize RRCConnectionReestablishmentReject-v8a0-IEs
          // ...
        }
    }

  return GetSerializedSize ();
}

void
RrcConnectionReestablishmentRejectHeader::Print (std::ostream &os) const
{
}

void
RrcConnectionReestablishmentRejectHeader::SetMessage (LteRrcSap::RrcConnectionReestablishmentReject msg)
{
  m_rrcConnectionReestablishmentReject = msg;
  m_isDataSerialized = false;
}

LteRrcSap::RrcConnectionReestablishmentReject
RrcConnectionReestablishmentRejectHeader::GetMessage () const
{
  return m_rrcConnectionReestablishmentReject;
}

//////////////////// RrcConnectionReleaseHeader class ////////////////////////

RrcConnectionReleaseHeader::RrcConnectionReleaseHeader ()
{
}

RrcConnectionReleaseHeader::~RrcConnectionReleaseHeader ()
{
}

void
RrcConnectionReleaseHeader::PreSerialize () const
{
  m_serializationResult = Buffer ();

  // Serialize DCCH message
  SerializeDlDcchMessage (5);

  // Serialize RrcConnectionRelease sequence:
  // no default or optional fields. Extension marker not present.
  SerializeSequence (std::bitset<0> (),false);

  // Serialize rrc-TransactionIdentifier
  SerializeInteger (m_rrcConnectionRelease.rrcTransactionIdentifier,0,3);

  // Serialize criticalExtensions choice
  SerializeChoice (2,0,false);

  // Serialize c1 choice
  SerializeChoice (4,0,false);

  // Serialize RRCConnectionRelease-r8-IEs sequence
  // 3 optional field (not present), no extension marker.
  SerializeSequence (std::bitset<3> (0),false);

  // Serialize ReleaseCause
  SerializeEnum (4,1);

  // Finish serialization
  FinalizeSerialization ();
}

uint32_t
RrcConnectionReleaseHeader::Deserialize (Buffer::Iterator bIterator)
{
  std::bitset<0> bitset0;
  int n;

  bIterator = DeserializeDlDcchMessage (bIterator);

  // Deserialize RrcConnectionRelease sequence
  // 0 optional fields, no extension marker
  bIterator = DeserializeSequence (&bitset0,false,bIterator);

  // Deserialize rrc-TransactionIdentifier
  bIterator = DeserializeInteger (&n,0,3,bIterator);
  m_rrcConnectionRelease.rrcTransactionIdentifier = n;

  // Deserialize criticalExtensions choice
  int criticalExtensionsChoice;
  bIterator = DeserializeChoice (2,false,&criticalExtensionsChoice,bIterator);
  if (criticalExtensionsChoice == 1)
    {
      // Deserialize criticalExtensionsFuture
      bIterator = DeserializeSequence (&bitset0,false,bIterator);
    }
  else if (criticalExtensionsChoice == 0)
    {
      // Deserialize c1
      int c1Choice;
      bIterator = DeserializeChoice (4,false,&c1Choice,bIterator);

      if (c1Choice == 0)
        {
          // Deserialize RRCConnectionRelease-r8-IEs
          std::bitset<3> opts;
          bIterator = DeserializeSequence (&opts,false,bIterator);

          // Deserialize releaseCause
          bIterator = DeserializeEnum (4,&n,bIterator);

          if (opts[2])
            {
              // Deserialize redirectedCarrierInfo
              // ...
            }
          if (opts[1])
            {
              // Deserialize idleModeMobilityControlInfo
              // ...
            }
          if (opts[0])
            {
              // Deserialize nonCriticalExtension
              // ...
            }
        }

      else
        {
          bIterator = DeserializeNull (bIterator);
        }
    }

  return GetSerializedSize ();
}

void
RrcConnectionReleaseHeader::Print (std::ostream &os) const
{
}

void
RrcConnectionReleaseHeader::SetMessage (LteRrcSap::RrcConnectionRelease msg)
{
  m_rrcConnectionRelease = msg;
  m_isDataSerialized = false;
}

LteRrcSap::RrcConnectionRelease
RrcConnectionReleaseHeader::GetMessage () const
{
  return m_rrcConnectionRelease;
}

//////////////////// RrcConnectionRejectHeader class ////////////////////////

RrcConnectionRejectHeader::RrcConnectionRejectHeader ()
{
}

RrcConnectionRejectHeader::~RrcConnectionRejectHeader ()
{
}

void
RrcConnectionRejectHeader::PreSerialize () const
{
  m_serializationResult = Buffer ();

  // Serialize CCCH message
  SerializeDlCcchMessage (2);

  // Serialize RrcConnectionReject sequence:
  // no default or optional fields. Extension marker not present.
  SerializeSequence (std::bitset<0> (),false);

  // Serialize criticalExtensions choice
  SerializeChoice (2,0,false);

  // Serialize c1 choice
  SerializeChoice (4,0,false);

  // Serialize rrcConnectionReject-r8 sequence
  // 1 optional field (not present), no extension marker.
  SerializeSequence (std::bitset<1> (0),false);

  // Serialize waitTime
  SerializeInteger (m_rrcConnectionReject.waitTime, 1, 16);

  // Finish serialization
  FinalizeSerialization ();
}

uint32_t
RrcConnectionRejectHeader::Deserialize (Buffer::Iterator bIterator)
{
  std::bitset<0> bitset0;
  int n;

  bIterator = DeserializeDlCcchMessage (bIterator);

  // Deserialize RrcConnectionReject sequence
  // 0 optional fields, no extension marker
  bIterator = DeserializeSequence (&bitset0,false,bIterator);

  // Deserialize criticalExtensions choice
  int criticalExtensionsChoice;
  bIterator = DeserializeChoice (2,false,&criticalExtensionsChoice,bIterator);
  if (criticalExtensionsChoice == 1)
    {
      // Deserialize criticalExtensionsFuture
      bIterator = DeserializeSequence (&bitset0,false,bIterator);
    }
  else if (criticalExtensionsChoice == 0)
    {
      // Deserialize c1 choice
      int c1Choice;
      bIterator = DeserializeChoice (4,false,&c1Choice,bIterator);

      if (c1Choice > 0)
        {
          bIterator = DeserializeNull (bIterator);
        }
      else if (c1Choice == 0)
        {
          // Deserialize rrcConnectionReject-r8
          std::bitset<1> opts;
          bIterator = DeserializeSequence (&opts,false,bIterator);

          bIterator = DeserializeInteger (&n,1,16,bIterator);
          m_rrcConnectionReject.waitTime = n;

          if (opts[0])
            {
              // Deserialize RRCConnectionReject-v8a0-IEs
              // ...
            }
        }
    }

  return GetSerializedSize ();
}

void
RrcConnectionRejectHeader::Print (std::ostream &os) const
{
  os << "wait time: " << (int)m_rrcConnectionReject.waitTime << std::endl;
}

void
RrcConnectionRejectHeader::SetMessage (LteRrcSap::RrcConnectionReject msg)
{
  m_rrcConnectionReject = msg;
  m_isDataSerialized = false;
}

LteRrcSap::RrcConnectionReject
RrcConnectionRejectHeader::GetMessage () const
{
  return m_rrcConnectionReject;
}

//////////////////// MeasurementReportHeader class ////////////////////////

MeasurementReportHeader::MeasurementReportHeader ()
{
}

MeasurementReportHeader::~MeasurementReportHeader ()
{
}

void
MeasurementReportHeader::PreSerialize () const
{
  m_serializationResult = Buffer ();

  // Serialize DCCH message
  SerializeUlDcchMessage (1);

  // Serialize MeasurementReport sequence:
  // no default or optional fields. Extension marker not present.
  SerializeSequence (std::bitset<0> (),false);

  // Serialize criticalExtensions choice:
  // c1 chosen
  SerializeChoice (2,0,false);

  // Serialize c1 choice
  // measurementReport-r8 chosen
  SerializeChoice (8,0,false);

  // Serialize MeasurementReport-r8-IEs sequence:
  // 1 optional fields, not present. Extension marker not present.
  SerializeSequence (std::bitset<1> (0),false);

  // Serialize measResults
  SerializeMeasResults (m_measurementReport.measResults);

  // Finish serialization
  FinalizeSerialization ();
}

uint32_t
MeasurementReportHeader::Deserialize (Buffer::Iterator bIterator)
{
  std::bitset<0> bitset0;

  bIterator = DeserializeSequence (&bitset0,false,bIterator);

  bIterator = DeserializeUlDcchMessage (bIterator);

  int criticalExtensionsChoice;
  bIterator = DeserializeChoice (2,false,&criticalExtensionsChoice,bIterator);

  if (criticalExtensionsChoice == 1)
    {
      // Deserialize criticalExtensionsFuture
      bIterator = DeserializeSequence (&bitset0,false,bIterator);
    }
  else if (criticalExtensionsChoice == 0)
    {
      // Deserialize c1
      int c1Choice;
      bIterator = DeserializeChoice (8,false,&c1Choice,bIterator);

      if (c1Choice > 0)
        {
          bIterator = DeserializeNull (bIterator);
        }
      else
        {
          // Deserialize measurementReport-r8
          std::bitset<1> isNonCriticalExtensionPresent;
          bIterator = DeserializeSequence (&isNonCriticalExtensionPresent,false,bIterator);

          // Deserialize measResults
          bIterator = DeserializeMeasResults (&m_measurementReport.measResults, bIterator);

          if (isNonCriticalExtensionPresent[0])
            {
              // Deserialize nonCriticalExtension MeasurementReport-v8a0-IEs
              // ...
            }

        }
    }

  return GetSerializedSize ();
}

void
MeasurementReportHeader::Print (std::ostream &os) const
{
  os << "measId = " << (int)m_measurementReport.measResults.measId << std::endl;
  os << "rsrpResult = " << (int)m_measurementReport.measResults.rsrpResult << std::endl;
  os << "rsrqResult = " << (int)m_measurementReport.measResults.rsrqResult << std::endl;
  os << "haveMeasResultNeighCells = " << (int)m_measurementReport.measResults.haveMeasResultNeighCells << std::endl;

  if (m_measurementReport.measResults.haveMeasResultNeighCells)
    {
      std::list<LteRrcSap::MeasResultEutra> measResultListEutra = m_measurementReport.measResults.measResultListEutra;
      std::list<LteRrcSap::MeasResultEutra>::iterator it = measResultListEutra.begin ();
      for (; it != measResultListEutra.end (); it++)
        {
          os << "   physCellId =" << (int) it->physCellId << std::endl;
          os << "   haveCgiInfo =" << it->haveCgiInfo << std::endl;
          if (it->haveCgiInfo)
            {
              os << "      plmnIdentity = " << (int) it->cgiInfo.plmnIdentity << std::endl;
              os << "      cellIdentity = " << (int) it->cgiInfo.cellIdentity << std::endl;
              os << "      trackingAreaCode = " << (int) it->cgiInfo.trackingAreaCode << std::endl;
              os << "      havePlmnIdentityList = " << !it->cgiInfo.plmnIdentityList.empty () << std::endl;
              if (!it->cgiInfo.plmnIdentityList.empty ())
                {
                  for (std::list<uint32_t>::iterator it2 = it->cgiInfo.plmnIdentityList.begin (); it2 != it->cgiInfo.plmnIdentityList.begin (); it2++)
                    {
                      os << "         plmnId : " << *it2 << std::endl;
                    }
                }
            }

          os << "   haveRsrpResult =" << it->haveRsrpResult << std::endl;
          if (it->haveRsrpResult)
            {
              os << "   rsrpResult =" << (int) it->rsrpResult << std::endl;
            }

          os << "   haveRsrqResult =" << it->haveRsrqResult << std::endl;
          if (it->haveRsrqResult)
            {
              os << "   rsrqResult =" << (int) it->rsrqResult << std::endl;
            }

        }
    }
}

void
MeasurementReportHeader::SetMessage (LteRrcSap::MeasurementReport msg)
{
  m_measurementReport = msg;
  m_isDataSerialized = false;
}

LteRrcSap::MeasurementReport
MeasurementReportHeader::GetMessage () const
{
  LteRrcSap::MeasurementReport msg;
  msg = m_measurementReport;
  return msg;
}

///////////////////  RrcUlDcchMessage //////////////////////////////////
RrcUlDcchMessage::RrcUlDcchMessage () : RrcAsn1Header ()
{
}

RrcUlDcchMessage::~RrcUlDcchMessage ()
{
}

uint32_t
RrcUlDcchMessage::Deserialize (Buffer::Iterator bIterator)
{
  DeserializeUlDcchMessage (bIterator);
  return 1;
}

void
RrcUlDcchMessage::Print (std::ostream &os) const
{
  std::cout << "UL DCCH MSG TYPE: " << m_messageType << std::endl;
}

void
RrcUlDcchMessage::PreSerialize () const
{
  SerializeUlDcchMessage (m_messageType);
}

Buffer::Iterator
RrcUlDcchMessage::DeserializeUlDcchMessage (Buffer::Iterator bIterator)
{
  std::bitset<0> bitset0;
  int n;

  bIterator = DeserializeSequence (&bitset0,false,bIterator);
  bIterator = DeserializeChoice (2,false,&n,bIterator);
  if (n == 1)
    {
      // Deserialize messageClassExtension
      bIterator = DeserializeSequence (&bitset0,false,bIterator);
      m_messageType = -1;
    }
  else if (n == 0)
    {
      // Deserialize c1
      bIterator = DeserializeChoice (16,false,&m_messageType,bIterator);
    }

  return bIterator;
}

void
RrcUlDcchMessage::SerializeUlDcchMessage (int messageType) const
{
  SerializeSequence (std::bitset<0> (),false);
  // Choose c1
  SerializeChoice (2,0,false);
  // Choose message type
  SerializeChoice (16,messageType,false);
}

///////////////////  RrcDlDcchMessage //////////////////////////////////
RrcDlDcchMessage::RrcDlDcchMessage () : RrcAsn1Header ()
{
}

RrcDlDcchMessage::~RrcDlDcchMessage ()
{
}

uint32_t
RrcDlDcchMessage::Deserialize (Buffer::Iterator bIterator)
{
  DeserializeDlDcchMessage (bIterator);
  return 1;
}

void
RrcDlDcchMessage::Print (std::ostream &os) const
{
  std::cout << "DL DCCH MSG TYPE: " << m_messageType << std::endl;
}

void
RrcDlDcchMessage::PreSerialize () const
{
  SerializeDlDcchMessage (m_messageType);
}

Buffer::Iterator
RrcDlDcchMessage::DeserializeDlDcchMessage (Buffer::Iterator bIterator)
{
  std::bitset<0> bitset0;
  int n;

  bIterator = DeserializeSequence (&bitset0,false,bIterator);
  bIterator = DeserializeChoice (2,false,&n,bIterator);
  if (n == 1)
    {
      // Deserialize messageClassExtension
      bIterator = DeserializeSequence (&bitset0,false,bIterator);
      m_messageType = -1;
    }
  else if (n == 0)
    {
      // Deserialize c1
      bIterator = DeserializeChoice (16,false,&m_messageType,bIterator);
    }

  return bIterator;
}

void
RrcDlDcchMessage::SerializeDlDcchMessage (int messageType) const
{
  SerializeSequence (std::bitset<0> (),false);
  // Choose c1
  SerializeChoice (2,0,false);
  // Choose message type
  SerializeChoice (16,messageType,false);
}

///////////////////  RrcUlCcchMessage //////////////////////////////////
RrcUlCcchMessage::RrcUlCcchMessage () : RrcAsn1Header ()
{
}

RrcUlCcchMessage::~RrcUlCcchMessage ()
{
}

uint32_t
RrcUlCcchMessage::Deserialize (Buffer::Iterator bIterator)
{
  DeserializeUlCcchMessage (bIterator);
  return 1;
}

void
RrcUlCcchMessage::Print (std::ostream &os) const
{
  std::cout << "UL CCCH MSG TYPE: " << m_messageType << std::endl;
}

void
RrcUlCcchMessage::PreSerialize () const
{
  SerializeUlCcchMessage (m_messageType);
}

Buffer::Iterator
RrcUlCcchMessage::DeserializeUlCcchMessage (Buffer::Iterator bIterator)
{
  std::bitset<0> bitset0;
  int n;

  bIterator = DeserializeSequence (&bitset0,false,bIterator);
  bIterator = DeserializeChoice (2,false,&n,bIterator);
  if (n == 1)
    {
      // Deserialize messageClassExtension
      bIterator = DeserializeSequence (&bitset0,false,bIterator);
      m_messageType = -1;
    }
  else if (n == 0)
    {
      // Deserialize c1
      bIterator = DeserializeChoice (2,false,&m_messageType,bIterator);
    }

  return bIterator;
}

void
RrcUlCcchMessage::SerializeUlCcchMessage (int messageType) const
{
  SerializeSequence (std::bitset<0> (),false);
  // Choose c1
  SerializeChoice (2,0,false);
  // Choose message type
  SerializeChoice (2,messageType,false);
}

///////////////////  RrcDlCcchMessage //////////////////////////////////
RrcDlCcchMessage::RrcDlCcchMessage () : RrcAsn1Header ()
{
}

RrcDlCcchMessage::~RrcDlCcchMessage ()
{
}

uint32_t
RrcDlCcchMessage::Deserialize (Buffer::Iterator bIterator)
{
  DeserializeDlCcchMessage (bIterator);
  return 1;
}

void
RrcDlCcchMessage::Print (std::ostream &os) const
{
  std::cout << "DL CCCH MSG TYPE: " << m_messageType << std::endl;
}

void
RrcDlCcchMessage::PreSerialize () const
{
  SerializeDlCcchMessage (m_messageType);
}

Buffer::Iterator
RrcDlCcchMessage::DeserializeDlCcchMessage (Buffer::Iterator bIterator)
{
  std::bitset<0> bitset0;
  int n;

  bIterator = DeserializeSequence (&bitset0,false,bIterator);
  bIterator = DeserializeChoice (2,false,&n,bIterator);
  if (n == 1)
    {
      // Deserialize messageClassExtension
      bIterator = DeserializeSequence (&bitset0,false,bIterator);
      m_messageType = -1;
    }
  else if (n == 0)
    {
      // Deserialize c1
      bIterator = DeserializeChoice (4,false,&m_messageType,bIterator);
    }

  return bIterator;
}

void
RrcDlCcchMessage::SerializeDlCcchMessage (int messageType) const
{
  SerializeSequence (std::bitset<0> (),false);
  // Choose c1
  SerializeChoice (2,0,false);
  // Choose message type
  SerializeChoice (4,messageType,false);
}

} // namespace ns3
<|MERGE_RESOLUTION|>--- conflicted
+++ resolved
@@ -859,105 +859,104 @@
 
 void
 RrcAsn1Header::SerializeQoffsetRange (int8_t qOffsetRange) const
-<<<<<<< HEAD
 {
   switch (qOffsetRange)
     {
     case -24:
-      SerializeEnum (32,0);
+      SerializeEnum (31,0);
       break;
     case -22:
-      SerializeEnum (32,1);
+      SerializeEnum (31,1);
       break;
     case -20:
-      SerializeEnum (32,2);
+      SerializeEnum (31,2);
       break;
     case -18:
-      SerializeEnum (32,3);
+      SerializeEnum (31,3);
       break;
     case -16:
-      SerializeEnum (32,4);
+      SerializeEnum (31,4);
       break;
     case -14:
-      SerializeEnum (32,5);
+      SerializeEnum (31,5);
       break;
     case -12:
-      SerializeEnum (32,6);
+      SerializeEnum (31,6);
       break;
     case -10:
-      SerializeEnum (32,7);
+      SerializeEnum (31,7);
       break;
     case -8:
-      SerializeEnum (32,8);
+      SerializeEnum (31,8);
       break;
     case -6:
-      SerializeEnum (32,9);
+      SerializeEnum (31,9);
       break;
     case -5:
-      SerializeEnum (32,10);
+      SerializeEnum (31,10);
       break;
     case -4:
-      SerializeEnum (32,11);
+      SerializeEnum (31,11);
       break;
     case -3:
-      SerializeEnum (32,12);
+      SerializeEnum (31,12);
       break;
     case -2:
-      SerializeEnum (32,13);
+      SerializeEnum (31,13);
       break;
     case -1:
-      SerializeEnum (32,14);
+      SerializeEnum (31,14);
       break;
     case 0:
-      SerializeEnum (32,15);
+      SerializeEnum (31,15);
       break;
     case 1:
-      SerializeEnum (32,16);
+      SerializeEnum (31,16);
       break;
     case 2:
-      SerializeEnum (32,17);
+      SerializeEnum (31,17);
       break;
     case 3:
-      SerializeEnum (32,18);
+      SerializeEnum (31,18);
       break;
     case 4:
-      SerializeEnum (32,19);
+      SerializeEnum (31,19);
       break;
     case 5:
-      SerializeEnum (32,20);
+      SerializeEnum (31,20);
       break;
     case 6:
-      SerializeEnum (32,21);
+      SerializeEnum (31,21);
       break;
     case 8:
-      SerializeEnum (32,22);
+      SerializeEnum (31,22);
       break;
     case 10:
-      SerializeEnum (32,23);
+      SerializeEnum (31,23);
       break;
     case 12:
-      SerializeEnum (32,24);
+      SerializeEnum (31,24);
       break;
     case 14:
-      SerializeEnum (32,25);
+      SerializeEnum (31,25);
       break;
     case 16:
-      SerializeEnum (32,26);
+      SerializeEnum (31,26);
       break;
     case 18:
-      SerializeEnum (32,27);
+      SerializeEnum (31,27);
       break;
     case 20:
-      SerializeEnum (32,28);
+      SerializeEnum (31,28);
       break;
     case 22:
-      SerializeEnum (32,29);
+      SerializeEnum (31,29);
       break;
     case 24:
-      SerializeEnum (32,30);
+      SerializeEnum (31,30);
       break;
     default:
-      SerializeEnum (32,15);
+      SerializeEnum (31,15);
     }
 }
 
@@ -967,10 +966,12 @@
   switch (thresholdEutra.choice)
     {
     case LteRrcSap::ThresholdEutra::thresholdRsrp:
+      SerializeChoice (2,0,false);
       SerializeInteger (thresholdEutra.range, 0, 97);
       break;
     case LteRrcSap::ThresholdEutra::thresholdRsrq:
     default:
+      SerializeChoice (2,1,false);
       SerializeInteger (thresholdEutra.range, 0, 34);
     }
 }
@@ -1072,9 +1073,7 @@
                   // Serialize cellIndex
                   SerializeInteger (it2->cellIndex, 1, MAX_CELL_MEAS);
 
-                  // Serialize PhysCellIdRange
-                  // range optional and not present
-                  SerializeSequence (std::bitset<1> (0),false);
+                  // Serialize PhysCellId
                   SerializeInteger (it2->physCellId,0,503);
 
                   // Serialize cellIndividualOffset
@@ -1204,7 +1203,7 @@
             case LteRrcSap::ReportConfigEutra::event:
             default: 
               SerializeChoice (2, 0, false);
-              SerializeSequence (std::bitset<0> (),true);
+              SerializeSequence (std::bitset<0> (),false);
               switch (it->reportConfigEutra.eventId)
                 {
                 case LteRrcSap::ReportConfigEutra::eventA1:
@@ -1527,945 +1526,6 @@
         default:
           SerializeEnum (16, 4);
         }
-    }
-
-  if (measConfig.haveMeasGapConfig )
-    {
-      switch (measConfig.measGapConfig.type)
-        {
-        case LteRrcSap::MeasGapConfig::RESET:
-          SerializeChoice (2, 0, false);
-          SerializeNull ();
-          break;
-        case LteRrcSap::MeasGapConfig::SETUP:
-        default:
-          SerializeChoice (2, 1, false);
-          SerializeSequence (std::bitset<0> (),false);
-          switch (measConfig.measGapConfig.gapOffsetChoice)
-            {
-            case LteRrcSap::MeasGapConfig::gp0:
-              SerializeChoice (2, 0, true);
-              SerializeInteger (measConfig.measGapConfig.gapOffsetValue, 0, 39);
-              break;
-            case LteRrcSap::MeasGapConfig::gp1:
-            default:
-              SerializeChoice (2, 1, true);
-              SerializeInteger (measConfig.measGapConfig.gapOffsetValue, 0, 79);
-            }
-        }
-    }
-
-  if (measConfig.haveSmeasure )
-    {
-      SerializeInteger (measConfig.sMeasure, 0, 97);
-    }
-
-  // ...Here preRegistrationInfoHRPD would be serialized
-
-  if (measConfig.haveSpeedStatePars )
-    {
-      switch (measConfig.speedStatePars.type)
-        {
-        case LteRrcSap::SpeedStatePars::RESET:
-          SerializeChoice (2, 0, false);
-          SerializeNull ();
-          break;
-        case LteRrcSap::SpeedStatePars::SETUP:
-        default:
-          SerializeChoice (2, 1, false);
-          SerializeSequence (std::bitset<0> (), false);
-          switch (measConfig.speedStatePars.mobilityStateParameters.tEvaluation)
-            {
-            case 30:
-              SerializeEnum (8, 0);
-              break;
-            case 60:
-              SerializeEnum (8, 1);
-              break;
-            case 120:
-              SerializeEnum (8, 2);
-              break;
-            case 180:
-              SerializeEnum (8, 3);
-              break;
-            case 240:
-              SerializeEnum (8, 4);
-              break;
-            default:
-              SerializeEnum (8, 5);
-              break;
-            }
-
-          switch (measConfig.speedStatePars.mobilityStateParameters.tHystNormal)
-            {
-            case 30:
-              SerializeEnum (8, 0);
-              break;
-            case 60:
-              SerializeEnum (8, 1);
-              break;
-            case 120:
-              SerializeEnum (8, 2);
-              break;
-            case 180:
-              SerializeEnum (8, 3);
-              break;
-            case 240:
-              SerializeEnum (8, 4);
-              break;
-            default:
-              SerializeEnum (8, 5);
-              break;
-            }
-
-          SerializeInteger (measConfig.speedStatePars.mobilityStateParameters.nCellChangeMedium, 1, 16);
-          SerializeInteger (measConfig.speedStatePars.mobilityStateParameters.nCellChangeHigh, 1, 16);
-
-          SerializeSequence (std::bitset<0> (), false);
-          switch (measConfig.speedStatePars.timeToTriggerSf.sfMedium)
-            {
-            case 25:
-              SerializeEnum (4, 0);
-              break;
-            case 50:
-              SerializeEnum (4, 1);
-              break;
-            case 75:
-              SerializeEnum (4, 2);
-              break;
-            case 100:
-            default:
-              SerializeEnum (4, 3);
-            }
-
-          switch (measConfig.speedStatePars.timeToTriggerSf.sfHigh)
-            {
-            case 25:
-              SerializeEnum (4, 0);
-              break;
-            case 50:
-              SerializeEnum (4, 1);
-              break;
-            case 75:
-              SerializeEnum (4, 2);
-              break;
-            case 100:
-            default:
-              SerializeEnum (4, 3);
-            }
-        }
-    }
-}
-
-Buffer::Iterator
-RrcAsn1Header::DeserializeThresholdEutra (LteRrcSap::ThresholdEutra * thresholdEutra, Buffer::Iterator bIterator)
-{
-  int thresholdEutraChoice, range;
-  bIterator = DeserializeChoice (2, false, &thresholdEutraChoice, bIterator);
-
-  switch (thresholdEutraChoice)
-    {
-    case 0:
-      thresholdEutra->choice = LteRrcSap::ThresholdEutra::thresholdRsrp;
-      bIterator = DeserializeInteger (&range, 0, 97, bIterator);
-      thresholdEutra->range = range;
-      break;
-    case 1:
-    default:
-      thresholdEutra->choice = LteRrcSap::ThresholdEutra::thresholdRsrq;
-      bIterator = DeserializeInteger (&range, 0, 34, bIterator);
-      thresholdEutra->range = range;
-    }
-
-  return bIterator;
-}
-
-Buffer::Iterator
-RrcAsn1Header::DeserializeQoffsetRange (int8_t * qOffsetRange, Buffer::Iterator bIterator)
-{
-  int n;
-  bIterator = DeserializeEnum (31, &n, bIterator);
-  switch (n)
-    {
-    case 0:
-      *qOffsetRange = -24;
-      break;
-    case 1:
-      *qOffsetRange = -22;
-      break;
-    case 2:
-      *qOffsetRange = -20;
-      break;
-    case 3:
-      *qOffsetRange = -18;
-      break;
-    case 4:
-      *qOffsetRange = -16;
-      break;
-    case 5:
-      *qOffsetRange = -14;
-      break;
-    case 6:
-      *qOffsetRange = -12;
-      break;
-    case 7:
-      *qOffsetRange = -10;
-      break;
-    case 8:
-      *qOffsetRange = -8;
-      break;
-    case 9:
-      *qOffsetRange = -6;
-      break;
-    case 10:
-      *qOffsetRange = -5;
-      break;
-    case 11:
-      *qOffsetRange = -4;
-      break;
-    case 12:
-      *qOffsetRange = -3;
-      break;
-    case 13:
-      *qOffsetRange = -2;
-      break;
-    case 14:
-      *qOffsetRange = -1;
-      break;
-    case 15:
-      *qOffsetRange = 0;
-      break;
-    case 16:
-      *qOffsetRange = 1;
-      break;
-    case 17:
-      *qOffsetRange = 2;
-      break;
-    case 18:
-      *qOffsetRange = 3;
-      break;
-    case 19:
-      *qOffsetRange = 4;
-      break;
-    case 20:
-      *qOffsetRange = 5;
-      break;
-    case 21:
-      *qOffsetRange = 6;
-      break;
-    case 22:
-      *qOffsetRange = 8;
-      break;
-    case 23:
-      *qOffsetRange = 10;
-      break;
-    case 24:
-      *qOffsetRange = 12;
-      break;
-    case 25:
-      *qOffsetRange = 14;
-      break;
-    case 26:
-      *qOffsetRange = 16;
-      break;
-    case 27:
-      *qOffsetRange = 18;
-      break;
-    case 28:
-      *qOffsetRange = 20;
-      break;
-    case 29:
-      *qOffsetRange = 22;
-      break;
-    case 30:
-    default:
-      *qOffsetRange = 24;
-    }
-  return bIterator;
-}
-
-Buffer::Iterator
-RrcAsn1Header::DeserializeRadioResourceConfigDedicated (LteRrcSap::RadioResourceConfigDedicated *radioResourceConfigDedicated, Buffer::Iterator bIterator)
-=======
->>>>>>> 11b6a147
-{
-  switch (qOffsetRange)
-    {
-    case -24:
-      SerializeEnum (31,0);
-      break;
-    case -22:
-      SerializeEnum (31,1);
-      break;
-    case -20:
-      SerializeEnum (31,2);
-      break;
-    case -18:
-      SerializeEnum (31,3);
-      break;
-    case -16:
-      SerializeEnum (31,4);
-      break;
-    case -14:
-      SerializeEnum (31,5);
-      break;
-    case -12:
-      SerializeEnum (31,6);
-      break;
-    case -10:
-      SerializeEnum (31,7);
-      break;
-    case -8:
-      SerializeEnum (31,8);
-      break;
-    case -6:
-      SerializeEnum (31,9);
-      break;
-    case -5:
-      SerializeEnum (31,10);
-      break;
-    case -4:
-      SerializeEnum (31,11);
-      break;
-    case -3:
-      SerializeEnum (31,12);
-      break;
-    case -2:
-      SerializeEnum (31,13);
-      break;
-    case -1:
-      SerializeEnum (31,14);
-      break;
-    case 0:
-      SerializeEnum (31,15);
-      break;
-    case 1:
-      SerializeEnum (31,16);
-      break;
-    case 2:
-      SerializeEnum (31,17);
-      break;
-    case 3:
-      SerializeEnum (31,18);
-      break;
-    case 4:
-      SerializeEnum (31,19);
-      break;
-    case 5:
-      SerializeEnum (31,20);
-      break;
-    case 6:
-      SerializeEnum (31,21);
-      break;
-    case 8:
-      SerializeEnum (31,22);
-      break;
-    case 10:
-      SerializeEnum (31,23);
-      break;
-    case 12:
-      SerializeEnum (31,24);
-      break;
-    case 14:
-      SerializeEnum (31,25);
-      break;
-    case 16:
-      SerializeEnum (31,26);
-      break;
-    case 18:
-      SerializeEnum (31,27);
-      break;
-    case 20:
-      SerializeEnum (31,28);
-      break;
-    case 22:
-      SerializeEnum (31,29);
-      break;
-    case 24:
-      SerializeEnum (31,30);
-      break;
-    default:
-      SerializeEnum (31,15);
-    }
-}
-
-void
-RrcAsn1Header::SerializeThresholdEutra (LteRrcSap::ThresholdEutra thresholdEutra) const
-{
-  switch (thresholdEutra.choice)
-    {
-    case LteRrcSap::ThresholdEutra::thresholdRsrp:
-      SerializeChoice (2,0,false);
-      SerializeInteger (thresholdEutra.range, 0, 97);
-      break;
-    case LteRrcSap::ThresholdEutra::thresholdRsrq:
-    default:
-      SerializeChoice (2,1,false);
-      SerializeInteger (thresholdEutra.range, 0, 34);
-    }
-}
-
-void
-RrcAsn1Header::SerializeMeasConfig (LteRrcSap::MeasConfig measConfig) const
-{
-  // Serialize MeasConfig sequence
-  // 11 optional fields, extension marker present
-  std::bitset<11> measConfigOptional;
-  measConfigOptional.set (10, !measConfig.measObjectToRemoveList.empty () );
-  measConfigOptional.set (9, !measConfig.measObjectToAddModList.empty () );
-  measConfigOptional.set (8, !measConfig.reportConfigToRemoveList.empty () );
-  measConfigOptional.set (7, !measConfig.reportConfigToAddModList.empty () );
-  measConfigOptional.set (6, !measConfig.measIdToRemoveList.empty () );
-  measConfigOptional.set (5, !measConfig.measIdToAddModList.empty () );
-  measConfigOptional.set (4, measConfig.haveQuantityConfig ); 
-  measConfigOptional.set (3, measConfig.haveMeasGapConfig ); 
-  measConfigOptional.set (2, measConfig.haveSmeasure ); 
-  measConfigOptional.set (1, false ); // preRegistrationInfoHRPD
-  measConfigOptional.set (0, measConfig.haveSpeedStatePars ); 
-  SerializeSequence (measConfigOptional,true);
-
-  if (!measConfig.measObjectToRemoveList.empty ())
-    {
-      SerializeSequenceOf (measConfig.measObjectToRemoveList.size (),MAX_OBJECT_ID,1);
-      for (std::list<uint8_t>::iterator it = measConfig.measObjectToRemoveList.begin (); it != measConfig.measObjectToRemoveList.end (); it++)
-        {
-          SerializeInteger (*it, 1, MAX_OBJECT_ID);
-        }
-    }
-
-  if (!measConfig.measObjectToAddModList.empty ())
-    {
-      SerializeSequenceOf (measConfig.measObjectToAddModList.size (),MAX_OBJECT_ID,1);
-      for (std::list<LteRrcSap::MeasObjectToAddMod>::iterator it = measConfig.measObjectToAddModList.begin (); it != measConfig.measObjectToAddModList.end (); it++)
-        {
-          SerializeSequence (std::bitset<0> (), false);
-          SerializeInteger (it->measObjectId, 1, MAX_OBJECT_ID);
-          SerializeChoice (4, 0, true); // Select MeasObjectEUTRA
-
-          // Serialize measObjectEutra
-          std::bitset<5> measObjOpts;
-          measObjOpts.set (4,!it->measObjectEutra.cellsToRemoveList.empty () );
-          measObjOpts.set (3,!it->measObjectEutra.cellsToAddModList.empty () );
-          measObjOpts.set (2,!it->measObjectEutra.blackCellsToRemoveList.empty () );
-          measObjOpts.set (1,!it->measObjectEutra.blackCellsToAddModList.empty () );
-          measObjOpts.set (0,it->measObjectEutra.haveCellForWhichToReportCGI);
-          SerializeSequence (measObjOpts, true);
-
-          // Serialize carrierFreq
-          SerializeInteger (it->measObjectEutra.carrierFreq, 0, MAX_EARFCN);
-
-          // Serialize  allowedMeasBandwidth
-          switch (it->measObjectEutra.allowedMeasBandwidth)
-            {
-            case 6:
-              SerializeEnum (6,0);
-              break;
-            case 15:
-              SerializeEnum (6,1);
-              break;
-            case 25:
-              SerializeEnum (6,2);
-              break;
-            case 50:
-              SerializeEnum (6,3);
-              break;
-            case 75:
-              SerializeEnum (6,4);
-              break;
-            case 100:
-              SerializeEnum (6,5);
-              break;
-            default:
-              SerializeEnum (6,0);
-            }
-
-          SerializeBoolean (it->measObjectEutra.presenceAntennaPort1);
-          SerializeBitstring (std::bitset<2> (it->measObjectEutra.neighCellConfig));
-          SerializeQoffsetRange (it->measObjectEutra.offsetFreq);
-
-          if (!it->measObjectEutra.cellsToRemoveList.empty ())
-            {
-              SerializeSequenceOf (it->measObjectEutra.cellsToRemoveList.size (),MAX_CELL_MEAS,1);
-              for (std::list<uint8_t>::iterator it2 = it->measObjectEutra.cellsToRemoveList.begin (); it2 != it->measObjectEutra.cellsToRemoveList.end (); it2++)
-                {
-                  SerializeInteger (*it2, 1, MAX_CELL_MEAS);
-                }
-            }
-
-          if (!it->measObjectEutra.cellsToAddModList.empty ())
-            {
-              SerializeSequenceOf (it->measObjectEutra.cellsToAddModList.size (), MAX_CELL_MEAS, 1);
-              for (std::list<LteRrcSap::CellsToAddMod>::iterator it2 = it->measObjectEutra.cellsToAddModList.begin (); it2 != it->measObjectEutra.cellsToAddModList.end (); it2++)
-                {
-                  SerializeSequence (std::bitset<0> (), false);
-
-                  // Serialize cellIndex
-                  SerializeInteger (it2->cellIndex, 1, MAX_CELL_MEAS);
-
-                  // Serialize PhysCellId
-                  SerializeInteger (it2->physCellId,0,503);
-
-                  // Serialize cellIndividualOffset
-                  SerializeQoffsetRange (it2->cellIndividualOffset);
-                }
-            }
-
-          if (!it->measObjectEutra.blackCellsToRemoveList.empty () )
-            {
-              SerializeSequenceOf (it->measObjectEutra.blackCellsToRemoveList.size (),MAX_CELL_MEAS,1);
-              for (std::list<uint8_t>::iterator it2 = it->measObjectEutra.blackCellsToRemoveList.begin (); it2 != it->measObjectEutra.blackCellsToRemoveList.end (); it2++)
-                {
-                  SerializeInteger (*it2, 1, MAX_CELL_MEAS);
-                }
-            }
-
-          if (!it->measObjectEutra.blackCellsToAddModList.empty () )
-            {
-              SerializeSequenceOf (it->measObjectEutra.blackCellsToAddModList.size (), MAX_CELL_MEAS, 1);
-              for (std::list<LteRrcSap::BlackCellsToAddMod>::iterator it2 = it->measObjectEutra.blackCellsToAddModList.begin (); it2 != it->measObjectEutra.blackCellsToAddModList.end (); it2++)
-                {
-                  SerializeSequence (std::bitset<0> (),false);
-                  SerializeInteger (it2->cellIndex, 1, MAX_CELL_MEAS);
-
-                  // Serialize PhysCellIdRange
-                  // range optional
-                  std::bitset<1> rangePresent = std::bitset<1> (it2->physCellIdRange.haveRange);
-                  SerializeSequence (rangePresent,false);
-                  SerializeInteger (it2->physCellIdRange.start,0,503);
-                  if (it2->physCellIdRange.haveRange)
-                    {
-                      switch (it2->physCellIdRange.range)
-                        {
-                        case 4:
-                          SerializeEnum (16, 0);
-                          break;
-                        case 8:
-                          SerializeEnum (16, 1);
-                          break;
-                        case 12:
-                          SerializeEnum (16, 2);
-                          break;
-                        case 16:
-                          SerializeEnum (16, 3);
-                          break;
-                        case 24:
-                          SerializeEnum (16, 4);
-                          break;
-                        case 32:
-                          SerializeEnum (16, 5);
-                          break;
-                        case 48:
-                          SerializeEnum (16, 6);
-                          break;
-                        case 64:
-                          SerializeEnum (16, 7);
-                          break;
-                        case 84:
-                          SerializeEnum (16, 8);
-                          break;
-                        case 96:
-                          SerializeEnum (16, 9);
-                          break;
-                        case 128:
-                          SerializeEnum (16, 10);
-                          break;
-                        case 168:
-                          SerializeEnum (16, 11);
-                          break;
-                        case 252:
-                          SerializeEnum (16, 12);
-                          break;
-                        case 504:
-                          SerializeEnum (16, 13);
-                          break;
-                        default:
-                          SerializeEnum (16, 0);
-                        }
-                    }
-                }
-
-            }
-
-          if (it->measObjectEutra.haveCellForWhichToReportCGI)
-            {
-              SerializeInteger (it->measObjectEutra.cellForWhichToReportCGI,0,503);
-            }
-        }
-    }
-
-
-  if (!measConfig.reportConfigToRemoveList.empty () )
-    {
-      SerializeSequenceOf (measConfig.reportConfigToRemoveList.size (),MAX_REPORT_CONFIG_ID,1);
-      for (std::list<uint8_t>::iterator it = measConfig.reportConfigToRemoveList.begin (); it != measConfig.reportConfigToRemoveList.end (); it++)
-        {
-          SerializeInteger (*it, 1,MAX_REPORT_CONFIG_ID);
-        }
-    }
-
-  if (!measConfig.reportConfigToAddModList.empty () )
-    {
-      SerializeSequenceOf (measConfig.reportConfigToAddModList.size (),MAX_REPORT_CONFIG_ID,1);
-      for (std::list<LteRrcSap::ReportConfigToAddMod>::iterator it = measConfig.reportConfigToAddModList.begin (); it != measConfig.reportConfigToAddModList.end (); it++)
-        {
-          SerializeSequence (std::bitset<0> (), false);
-          SerializeInteger (it->reportConfigId,1,MAX_REPORT_CONFIG_ID);
-          SerializeChoice (2,0,false); // reportConfigEUTRA
-
-          // Serialize ReportConfigEUTRA
-          SerializeSequence (std::bitset<0> (), true);
-          switch (it->reportConfigEutra.triggerType)
-            {
-            case LteRrcSap::ReportConfigEutra::periodical:
-              SerializeChoice (2, 1, false); 
-              SerializeSequence (std::bitset<0> (),false);
-              switch (it->reportConfigEutra.purpose)
-                {
-                case LteRrcSap::ReportConfigEutra::reportCgi:
-                  SerializeEnum (2,1);
-                  break;
-                case LteRrcSap::ReportConfigEutra::reportStrongestCells:
-                default:
-                  SerializeEnum (2,0);
-                }
-              break;
-            case LteRrcSap::ReportConfigEutra::event:
-            default: 
-              SerializeChoice (2, 0, false);
-              SerializeSequence (std::bitset<0> (),false);
-              switch (it->reportConfigEutra.eventId)
-                {
-                case LteRrcSap::ReportConfigEutra::eventA1:
-                  SerializeChoice (5, 0, true);
-                  SerializeSequence (std::bitset<0> (),false);
-                  SerializeThresholdEutra (it->reportConfigEutra.threshold1);
-                  break;
-                case LteRrcSap::ReportConfigEutra::eventA2:
-                  SerializeChoice (5, 1, true);
-                  SerializeSequence (std::bitset<0> (),false);
-                  SerializeThresholdEutra (it->reportConfigEutra.threshold1);
-                  break;
-                case LteRrcSap::ReportConfigEutra::eventA3:
-                  SerializeChoice (5, 2, true);
-                  SerializeSequence (std::bitset<0> (),false);
-                  SerializeInteger (it->reportConfigEutra.a3Offset,-30,30);
-                  SerializeBoolean (it->reportConfigEutra.reportOnLeave);
-                  break;
-                case LteRrcSap::ReportConfigEutra::eventA4:
-                  SerializeChoice (5, 3, true);
-                  SerializeSequence (std::bitset<0> (),false);
-                  SerializeThresholdEutra (it->reportConfigEutra.threshold1);
-                  break;
-                case LteRrcSap::ReportConfigEutra::eventA5:
-                default:
-                  SerializeChoice (5, 4, true);
-                  SerializeSequence (std::bitset<0> (),false);
-                  SerializeThresholdEutra (it->reportConfigEutra.threshold1);
-                  SerializeThresholdEutra (it->reportConfigEutra.threshold2);
-                }
-
-              SerializeInteger (it->reportConfigEutra.hysteresis, 0, 30);
-
-              switch (it->reportConfigEutra.timeToTrigger)
-                {
-                case 0:
-                  SerializeEnum (16, 0);
-                  break;
-                case 40:
-                  SerializeEnum (16, 1);
-                  break;
-                case 64:
-                  SerializeEnum (16, 2);
-                  break;
-                case 80:
-                  SerializeEnum (16, 3);
-                  break;
-                case 100:
-                  SerializeEnum (16, 4);
-                  break;
-                case 128:
-                  SerializeEnum (16, 5);
-                  break;
-                case 160:
-                  SerializeEnum (16, 6);
-                  break;
-                case 256:
-                  SerializeEnum (16, 7);
-                  break;
-                case 320:
-                  SerializeEnum (16, 8);
-                  break;
-                case 480:
-                  SerializeEnum (16, 9);
-                  break;
-                case 512:
-                  SerializeEnum (16, 10);
-                  break;
-                case 640:
-                  SerializeEnum (16, 11);
-                  break;
-                case 1024:
-                  SerializeEnum (16, 12);
-                  break;
-                case 1280:
-                  SerializeEnum (16, 13);
-                  break;
-                case 2560:
-                  SerializeEnum (16, 14);
-                  break;
-                case 5120:
-                default:
-                  SerializeEnum (16, 15);
-                }
-            } // end trigger type
-
-          // Serialize triggerQuantity
-          if (it->reportConfigEutra.triggerQuantity == LteRrcSap::ReportConfigEutra::rsrp)
-            {
-              SerializeEnum (2, 0);
-            }
-          else
-            {
-              SerializeEnum (2, 1);
-            }
-
-          // Serialize reportQuantity
-          if (it->reportConfigEutra.reportQuantity == LteRrcSap::ReportConfigEutra::sameAsTriggerQuantity)
-            {
-              SerializeEnum (2, 0);
-            }
-          else
-            {
-              SerializeEnum (2, 1);
-            }
-
-          // Serialize maxReportCells
-          SerializeInteger (it->reportConfigEutra.maxReportCells, 1, MAX_CELL_REPORT);
-
-          // Serialize reportInterval
-          switch (it->reportConfigEutra.reportInterval)
-            {
-            case LteRrcSap::ReportConfigEutra::ms120:
-              SerializeEnum (16, 0);
-              break;
-            case LteRrcSap::ReportConfigEutra::ms240:
-              SerializeEnum (16, 1);
-              break;
-            case LteRrcSap::ReportConfigEutra::ms480:
-              SerializeEnum (16, 2);
-              break;
-            case LteRrcSap::ReportConfigEutra::ms640:
-              SerializeEnum (16, 3);
-              break;
-            case LteRrcSap::ReportConfigEutra::ms1024:
-              SerializeEnum (16, 4);
-              break;
-            case LteRrcSap::ReportConfigEutra::ms2048:
-              SerializeEnum (16, 5);
-              break;
-            case LteRrcSap::ReportConfigEutra::ms5120:
-              SerializeEnum (16, 6);
-              break;
-            case LteRrcSap::ReportConfigEutra::ms10240:
-              SerializeEnum (16, 7);
-              break;
-            case LteRrcSap::ReportConfigEutra::min1:
-              SerializeEnum (16, 8);
-              break;
-            case LteRrcSap::ReportConfigEutra::min6:
-              SerializeEnum (16, 9);
-              break;
-            case LteRrcSap::ReportConfigEutra::min12:
-              SerializeEnum (16, 10);
-              break;
-            case LteRrcSap::ReportConfigEutra::min30:
-              SerializeEnum (16, 11);
-              break;
-            case LteRrcSap::ReportConfigEutra::min60:
-              SerializeEnum (16, 12);
-              break;
-            case LteRrcSap::ReportConfigEutra::spare3:
-              SerializeEnum (16, 13);
-              break;
-            case LteRrcSap::ReportConfigEutra::spare2:
-              SerializeEnum (16, 14);
-              break;
-            case LteRrcSap::ReportConfigEutra::spare1:
-            default:
-              SerializeEnum (16, 15);
-            }
-
-          // Serialize reportAmount
-          switch (it->reportConfigEutra.reportAmount)
-            {
-            case 1:
-              SerializeEnum (8, 0);
-              break;
-            case 2:
-              SerializeEnum (8, 1);
-              break;
-            case 4:
-              SerializeEnum (8, 2);
-              break;
-            case 8:
-              SerializeEnum (8, 3);
-              break;
-            case 16:
-              SerializeEnum (8, 4);
-              break;
-            case 32:
-              SerializeEnum (8, 5);
-              break;
-            case 64:
-              SerializeEnum (8, 6);
-              break;
-            default:
-              SerializeEnum (8, 7);
-            }
-        }
-    }
-
-  if (!measConfig.measIdToRemoveList.empty () )
-    {
-      SerializeSequenceOf (measConfig.measIdToRemoveList.size (), MAX_MEAS_ID, 1);
-      for (std::list<uint8_t>::iterator it = measConfig.measIdToRemoveList.begin (); it != measConfig.measIdToRemoveList.end (); it++)
-        {
-          SerializeInteger (*it, 1, MAX_MEAS_ID);
-        }
-    }
-
-  if (!measConfig.measIdToAddModList.empty () )
-    {
-      SerializeSequenceOf ( measConfig.measIdToAddModList.size (), MAX_MEAS_ID, 1);
-      for (std::list<LteRrcSap::MeasIdToAddMod>::iterator it = measConfig.measIdToAddModList.begin (); it != measConfig.measIdToAddModList.end (); it++)
-        {
-          SerializeInteger (it->measId, 1, MAX_MEAS_ID);
-          SerializeInteger (it->measObjectId, 1, MAX_OBJECT_ID);
-          SerializeInteger (it->reportConfigId, 1, MAX_REPORT_CONFIG_ID);
-        }
-    }
-
-  if (measConfig.haveQuantityConfig )
-    {
-      // QuantityConfig sequence
-      // 4 optional fields, only first (EUTRA) present. Extension marker yes.
-      std::bitset<4> quantityConfigOpts (0);
-      quantityConfigOpts.set (3,1);
-      SerializeSequence (quantityConfigOpts, true);
-      SerializeSequence (std::bitset<0> (), false);
-
-      switch (measConfig.quantityConfig.filterCoefficientRSRP)
-        {
-        case 0:
-          SerializeEnum (16, 0);
-          break;
-        case 1:
-          SerializeEnum (16, 1);
-          break;
-        case 2:
-          SerializeEnum (16, 2);
-          break;
-        case 3:
-          SerializeEnum (16, 3);
-          break;
-        case 4:
-          SerializeEnum (16, 4);
-          break;
-        case 5:
-          SerializeEnum (16, 5);
-          break;
-        case 6:
-          SerializeEnum (16, 6);
-          break;
-        case 7:
-          SerializeEnum (16, 7);
-          break;
-        case 8:
-          SerializeEnum (16, 8);
-          break;
-        case 9:
-          SerializeEnum (16, 9);
-          break;
-        case 11:
-          SerializeEnum (16, 10);
-          break;
-        case 13:
-          SerializeEnum (16, 11);
-          break;
-        case 15:
-          SerializeEnum (16, 12);
-          break;
-        case 17:
-          SerializeEnum (16, 13);
-          break;
-        case 19:
-          SerializeEnum (16, 14);
-          break;
-        default:
-          SerializeEnum (16, 4);
-        }
-
-      switch (measConfig.quantityConfig.filterCoefficientRSRQ)
-        {
-        case 0:
-          SerializeEnum (16, 0);
-          break;
-        case 1:
-          SerializeEnum (16, 1);
-          break;
-        case 2:
-          SerializeEnum (16, 2);
-          break;
-        case 3:
-          SerializeEnum (16, 3);
-          break;
-        case 4:
-          SerializeEnum (16, 4);
-          break;
-        case 5:
-          SerializeEnum (16, 5);
-          break;
-        case 6:
-          SerializeEnum (16, 6);
-          break;
-        case 7:
-          SerializeEnum (16, 7);
-          break;
-        case 8:
-          SerializeEnum (16, 8);
-          break;
-        case 9:
-          SerializeEnum (16, 9);
-          break;
-        case 11:
-          SerializeEnum (16, 10);
-          break;
-        case 13:
-          SerializeEnum (16, 11);
-          break;
-        case 15:
-          SerializeEnum (16, 12);
-          break;
-        case 17:
-          SerializeEnum (16, 13);
-          break;
-        case 19:
-          SerializeEnum (16, 14);
-          break;
-        default:
-          SerializeEnum (16, 4);
-        }
-<<<<<<< HEAD
-      logicalChannelConfig->bucketSizeDurationMs = bucketSizeDurationMs;
-
-      if (bitset1[0])
-        {
-          // Deserialize logicalChannelGroup
-          bIterator = DeserializeInteger (&n,0,3,bIterator);
-          logicalChannelConfig->logicalChannelGroup = n;
-        }
-=======
->>>>>>> 11b6a147
     }
 
   if (measConfig.haveMeasGapConfig )
@@ -4391,596 +3451,13 @@
                   elem.reportConfigEutra.reportQuantity = LteRrcSap::ReportConfigEutra::both;
                 }
 
-<<<<<<< HEAD
-              measResultEutra.haveRsrqResult = measResultOpts[0];
-              if (measResultOpts[0])
-                {
-                  // Deserialize rsrqResult
-                  bIterator = DeserializeInteger (&n,0,34,bIterator);
-                  measResultEutra.rsrqResult = n;
-                }
-
-              measResults->measResultListEutra.push_back (measResultEutra);
-            }
-        }
-
-      if (measResultNeighCellsChoice == 1)
-        {
-          // Deserialize measResultListUTRA
-          // ...
-        }
-
-      if (measResultNeighCellsChoice == 2)
-        {
-          // Deserialize measResultListGERAN
-          // ...
-        }
-      if (measResultNeighCellsChoice == 3)
-        {
-          // Deserialize measResultsCDMA2000
-          // ...
-        }
-    }
-
-  return bIterator;
-}
-
-Buffer::Iterator
-RrcAsn1Header::DeserializePlmnIdentity (uint32_t *plmnId, Buffer::Iterator bIterator)
-{
-  int n;
-  std::bitset<1> isMccPresent;
-  bIterator = DeserializeSequence (&isMccPresent,false,bIterator);
-
-  if (isMccPresent[0])
-    {
-      // Deserialize mcc
-      // ...
-    }
-
-  // Deserialize mnc
-  int mncDigits;
-  int mnc = 0;
-  bIterator = DeserializeSequenceOf (&mncDigits,3,2,bIterator);
-
-  for (int j = mncDigits - 1; j >= 0; j--)
-    {
-      bIterator = DeserializeInteger (&n,0,9,bIterator);
-      mnc += n * pow (10,j);
-    }
-
-  *plmnId = mnc;
-
-  // cellReservedForOperatorUse
-  bIterator = DeserializeEnum (2,&n,bIterator);
-  return bIterator;
-}
-
-Buffer::Iterator
-RrcAsn1Header::DeserializeMeasConfig (LteRrcSap::MeasConfig * measConfig, Buffer::Iterator bIterator)
-{
-  std::bitset<0> bitset0;
-  std::bitset<2> bitset2;
-  std::bitset<11> bitset11;
-  int n;
-
-  // measConfig
-  bIterator = DeserializeSequence (&bitset11,true,bIterator);
-
-  if (bitset11[10])
-    {
-      // measObjectToRemoveList
-      int measObjectToRemoveListElems;
-      bIterator = DeserializeSequenceOf (&measObjectToRemoveListElems, MAX_OBJECT_ID, 1, bIterator);
-
-      for (int i = 0; i < measObjectToRemoveListElems; i++)
-        {
-          bIterator = DeserializeInteger (&n, 1, MAX_OBJECT_ID, bIterator);
-          measConfig->measObjectToRemoveList.push_back (n);
-        }
-    }
-
-  if (bitset11[9])
-    {
-      // measObjectToAddModList
-      int measObjectToAddModListElems;
-      bIterator = DeserializeSequenceOf (&measObjectToAddModListElems, MAX_OBJECT_ID, 1, bIterator);
-
-      for (int i = 0; i < measObjectToAddModListElems; i++)
-        {
-          LteRrcSap::MeasObjectToAddMod * elem = new LteRrcSap::MeasObjectToAddMod ();
-
-          bIterator = DeserializeSequence (&bitset0, false, bIterator);
-
-          bIterator = DeserializeInteger (&n, 1, MAX_OBJECT_ID, bIterator);
-          elem->measObjectId = n;
-
-          int measObjectChoice;
-          bIterator = DeserializeChoice (4, true, &measObjectChoice, bIterator);
-
-          switch (measObjectChoice)
-            {
-            case 1:
-              // Deserialize measObjectUTRA
-              // ...
-              break;
-
-            case 2:
-              // Deserialize measObjectGERAN
-              // ...
-              break;
-
-            case 3:
-              // Deserialize measObjectCDMA2000
-              // ...
-              break;
-
-            case 0:
-            default:
-              // Deserialize measObjectEUTRA
-              std::bitset<5> measObjectEutraOpts;
-              bIterator = DeserializeSequence (&measObjectEutraOpts, true, bIterator);
-
-              // carrierFreq
-              bIterator = DeserializeInteger (&n, 0, MAX_EARFCN, bIterator);
-              elem->measObjectEutra.carrierFreq = n;
-
-              // allowedMeasBandwidth
-              bIterator = DeserializeEnum (6, &n, bIterator);
-              switch (n)
-                {
-                case 0:
-                  elem->measObjectEutra.allowedMeasBandwidth = 6;
-                  break;
-                case 1:
-                  elem->measObjectEutra.allowedMeasBandwidth = 15;
-                  break;
-                case 2:
-                  elem->measObjectEutra.allowedMeasBandwidth = 25;
-                  break;
-                case 3:
-                  elem->measObjectEutra.allowedMeasBandwidth = 50;
-                  break;
-                case 4:
-                  elem->measObjectEutra.allowedMeasBandwidth = 75;
-                  break;
-                case 5:
-                default:
-                  elem->measObjectEutra.allowedMeasBandwidth = 100;
-                  break;
-                }
-
-              // presenceAntennaPort1
-              bIterator = DeserializeBoolean (&elem->measObjectEutra.presenceAntennaPort1, bIterator);
-
-              // neighCellConfig
-              bIterator = DeserializeBitstring (&bitset2, bIterator);
-              elem->measObjectEutra.neighCellConfig = bitset2.to_ulong ();
-
-              // offsetFreq
-              DeserializeQoffsetRange (&elem->measObjectEutra.offsetFreq, bIterator);
-
-              if (measObjectEutraOpts[4])
-                {
-                  // cellsToRemoveList
-                  int numElems;
-                  bIterator = DeserializeSequenceOf (&numElems, MAX_CELL_MEAS, 1, bIterator);
-
-                  for (int i = 0; i < numElems; i++)
-                    {
-                      bIterator = DeserializeInteger (&n, 1, MAX_CELL_MEAS, bIterator);
-                      elem->measObjectEutra.cellsToRemoveList.push_back (n);
-                    }
-                }
-
-              if (measObjectEutraOpts[3])
-                {
-                  // cellsToAddModList
-                  int numElems;
-                  bIterator = DeserializeSequenceOf (&numElems, MAX_CELL_MEAS, 1, bIterator);
-
-                  for (int i = 0; i < numElems; i++)
-                    {
-                      LteRrcSap::CellsToAddMod * cellsToAddMod = new LteRrcSap::CellsToAddMod ();
-
-                      bIterator = DeserializeSequence (&bitset0, false, bIterator);
-
-                      // cellIndex
-                      bIterator = DeserializeInteger (&n, 1, MAX_CELL_MEAS, bIterator);
-                      cellsToAddMod->cellIndex = n;
-
-                      // PhysCellId
-                      bIterator = DeserializeInteger (&n, 0, 503, bIterator);
-                      cellsToAddMod->physCellId = n;
-
-                      // cellIndividualOffset
-                      bIterator = DeserializeQoffsetRange ( &cellsToAddMod->cellIndividualOffset, bIterator);
-
-                      elem->measObjectEutra.cellsToAddModList.push_back (*cellsToAddMod);
-                    }
-                }
-
-              if (measObjectEutraOpts[2])
-                {
-                  // blackCellsToRemoveList
-                  int numElems;
-                  bIterator = DeserializeSequenceOf (&numElems, MAX_CELL_MEAS, 1, bIterator);
-
-                  for (int i = 0; i < numElems; i++)
-                    {
-                      bIterator = DeserializeInteger (&n, 1, MAX_CELL_MEAS, bIterator);
-                      elem->measObjectEutra.blackCellsToRemoveList.push_back (n);
-                    }
-                }
-
-
-              if (measObjectEutraOpts[1])
-                {
-                  // blackCellsToAddModList
-                  int numElems;
-                  bIterator = DeserializeSequenceOf (&numElems, MAX_CELL_MEAS, 1, bIterator);
-
-                  for (int i = 0; i < numElems; i++)
-                    {
-                      LteRrcSap::BlackCellsToAddMod * blackCellsToAddMod = new LteRrcSap::BlackCellsToAddMod ();
-                      bIterator = DeserializeSequence (&bitset0, false, bIterator);
-
-                      bIterator = DeserializeInteger (&n, 1, MAX_CELL_MEAS, bIterator);
-                      blackCellsToAddMod->cellIndex = n;
-
-                      // PhysCellIdRange
-                      std::bitset<1> isRangePresent;
-                      bIterator = DeserializeSequence (&isRangePresent, false, bIterator);
-
-                      // start
-                      bIterator = DeserializeInteger (&n, 0, 503, bIterator);
-                      blackCellsToAddMod->physCellIdRange.start = n;
-
-                      blackCellsToAddMod->physCellIdRange.haveRange = isRangePresent[0];
-                      if (blackCellsToAddMod->physCellIdRange.haveRange)
-                        {
-                          // range
-                          bIterator = DeserializeEnum (16, &n, bIterator);
-                          switch (n)
-                            {
-                            case 0:
-                              blackCellsToAddMod->physCellIdRange.range = 4;
-                              break;
-                            case 1:
-                              blackCellsToAddMod->physCellIdRange.range = 8;
-                              break;
-                            case 2:
-                              blackCellsToAddMod->physCellIdRange.range = 12;
-                              break;
-                            case 3:
-                              blackCellsToAddMod->physCellIdRange.range = 16;
-                              break;
-                            case 4:
-                              blackCellsToAddMod->physCellIdRange.range = 24;
-                              break;
-                            case 5:
-                              blackCellsToAddMod->physCellIdRange.range = 32;
-                              break;
-                            case 6:
-                              blackCellsToAddMod->physCellIdRange.range = 48;
-                              break;
-                            case 7:
-                              blackCellsToAddMod->physCellIdRange.range = 64;
-                              break;
-                            case 8:
-                              blackCellsToAddMod->physCellIdRange.range = 84;
-                              break;
-                            case 9:
-                              blackCellsToAddMod->physCellIdRange.range = 96;
-                              break;
-                            case 10:
-                              blackCellsToAddMod->physCellIdRange.range = 128;
-                              break;
-                            case 11:
-                              blackCellsToAddMod->physCellIdRange.range = 168;
-                              break;
-                            case 12:
-                              blackCellsToAddMod->physCellIdRange.range = 252;
-                              break;
-                            case 13:
-                              blackCellsToAddMod->physCellIdRange.range = 504;
-                              break;
-                            default:
-                              blackCellsToAddMod->physCellIdRange.range = 0;
-                            }
-                        }
-
-                      elem->measObjectEutra.blackCellsToAddModList.push_back (*blackCellsToAddMod);
-                    }
-                }
-
-              elem->measObjectEutra.haveCellForWhichToReportCGI = measObjectEutraOpts[0];
-              if (measObjectEutraOpts[0])
-                {
-                  // cellForWhichToReportCGI
-                  bIterator = DeserializeInteger (&n, 0, 503, bIterator);
-                  elem->measObjectEutra.cellForWhichToReportCGI = n;
-                }
-            }
-          measConfig->measObjectToAddModList.push_back (*elem);
-        }
-    }
-
-  if (bitset11[8])
-    {
-      // reportConfigToRemoveList
-      int reportConfigToRemoveListElems;
-      bIterator = DeserializeSequenceOf (&reportConfigToRemoveListElems, MAX_REPORT_CONFIG_ID, 1, bIterator);
-
-      for (int i = 0; i < reportConfigToRemoveListElems; i++)
-        {
-          bIterator = DeserializeInteger (&n, 1, MAX_REPORT_CONFIG_ID, bIterator);
-          measConfig->reportConfigToRemoveList.push_back (n);
-        }
-    }
-
-  if (bitset11[7])
-    {
-      // reportConfigToAddModList
-      int reportConfigToAddModListElems;
-      bIterator = DeserializeSequenceOf (&reportConfigToAddModListElems, MAX_REPORT_CONFIG_ID, 1, bIterator);
-
-      for (int i = 0; i < reportConfigToAddModListElems; i++)
-        {
-          LteRrcSap::ReportConfigToAddMod * elem = new LteRrcSap::ReportConfigToAddMod ();
-
-          bIterator = DeserializeSequence (&bitset0, false, bIterator);
-          bIterator = DeserializeInteger (&n, 1, MAX_REPORT_CONFIG_ID, bIterator);
-          elem->reportConfigId = n;
-
-          // Deserialize reportConfig
-          int reportConfigChoice;
-          bIterator = DeserializeChoice (2, false, &reportConfigChoice, bIterator);
-
-          if (reportConfigChoice == 0)
-            {
-              // reportConfigEUTRA
-              bIterator = DeserializeSequence (&bitset0, true, bIterator);
-
-              // triggerType
-              int triggerTypeChoice;
-              bIterator = DeserializeChoice (2, false, &triggerTypeChoice, bIterator);
-
-              if (triggerTypeChoice == 0)
-                {
-                  // event
-                  elem->reportConfigEutra.triggerType = LteRrcSap::ReportConfigEutra::event;
-                  bIterator = DeserializeSequence (&bitset0, false, bIterator);
-
-                  // eventId
-                  int eventIdChoice;
-                  bIterator = DeserializeChoice (5, true, &eventIdChoice, bIterator);
-
-                  switch (eventIdChoice)
-                    {
-                    case 0:
-                      elem->reportConfigEutra.eventId = LteRrcSap::ReportConfigEutra::eventA1;
-                      bIterator = DeserializeSequence (&bitset0, false, bIterator);
-                      bIterator = DeserializeThresholdEutra (&elem->reportConfigEutra.threshold1, bIterator);
-                      break;
-
-                    case 1:
-                      elem->reportConfigEutra.eventId = LteRrcSap::ReportConfigEutra::eventA2;
-                      bIterator = DeserializeSequence (&bitset0, false, bIterator);
-                      bIterator = DeserializeThresholdEutra (&elem->reportConfigEutra.threshold1, bIterator);
-                      break;
-
-                    case 2:
-                      elem->reportConfigEutra.eventId = LteRrcSap::ReportConfigEutra::eventA3;
-                      bIterator = DeserializeSequence (&bitset0, false, bIterator);
-                      bIterator = DeserializeInteger (&n, -30, 30, bIterator);
-                      elem->reportConfigEutra.a3Offset = n;
-                      bIterator = DeserializeBoolean (&elem->reportConfigEutra.reportOnLeave, bIterator);
-                      break;
-
-                    case 3:
-                      elem->reportConfigEutra.eventId = LteRrcSap::ReportConfigEutra::eventA4;
-                      bIterator = DeserializeSequence (&bitset0, false, bIterator);
-                      bIterator = DeserializeThresholdEutra (&elem->reportConfigEutra.threshold1, bIterator);
-                      break;
-
-                    default:
-                      elem->reportConfigEutra.eventId = LteRrcSap::ReportConfigEutra::eventA5;
-                      bIterator = DeserializeSequence (&bitset0, false, bIterator);
-                      bIterator = DeserializeThresholdEutra (&elem->reportConfigEutra.threshold1, bIterator);
-                      bIterator = DeserializeThresholdEutra (&elem->reportConfigEutra.threshold2, bIterator);
-                      break;
-                    }
-
-                  bIterator = DeserializeInteger (&n, 0, 30, bIterator);
-                  elem->reportConfigEutra.hysteresis = n;
-
-                  bIterator = DeserializeEnum (16, &n, bIterator);
-                  switch (n)
-                    {
-                    case 0:
-                      elem->reportConfigEutra.timeToTrigger = 0;
-                      break;
-                    case 1:
-                      elem->reportConfigEutra.timeToTrigger = 40;
-                      break;
-                    case 2:
-                      elem->reportConfigEutra.timeToTrigger = 64;
-                      break;
-                    case 3:
-                      elem->reportConfigEutra.timeToTrigger = 80;
-                      break;
-                    case 4:
-                      elem->reportConfigEutra.timeToTrigger = 100;
-                      break;
-                    case 5:
-                      elem->reportConfigEutra.timeToTrigger = 128;
-                      break;
-                    case 6:
-                      elem->reportConfigEutra.timeToTrigger = 160;
-                      break;
-                    case 7:
-                      elem->reportConfigEutra.timeToTrigger = 256;
-                      break;
-                    case 8:
-                      elem->reportConfigEutra.timeToTrigger = 320;
-                      break;
-                    case 9:
-                      elem->reportConfigEutra.timeToTrigger = 480;
-                      break;
-                    case 10:
-                      elem->reportConfigEutra.timeToTrigger = 512;
-                      break;
-                    case 11:
-                      elem->reportConfigEutra.timeToTrigger = 640;
-                      break;
-                    case 12:
-                      elem->reportConfigEutra.timeToTrigger = 1024;
-                      break;
-                    case 13:
-                      elem->reportConfigEutra.timeToTrigger = 1280;
-                      break;
-                    case 14:
-                      elem->reportConfigEutra.timeToTrigger = 2560;
-                      break;
-                    case 15:
-                    default:
-                      elem->reportConfigEutra.timeToTrigger = 5120;
-                      break;
-                    }
-                }
-
-              if (triggerTypeChoice == 1)
-                {
-                  // periodical
-                  elem->reportConfigEutra.triggerType = LteRrcSap::ReportConfigEutra::periodical;
-
-                  bIterator = DeserializeSequence (&bitset0, false, bIterator);
-                  bIterator = DeserializeEnum (2, &n, bIterator);
-                  if (n == 0)
-                    {
-                      elem->reportConfigEutra.purpose = LteRrcSap::ReportConfigEutra::reportStrongestCells;
-                    }
-                  else
-                    {
-                      elem->reportConfigEutra.purpose = LteRrcSap::ReportConfigEutra::reportCgi;
-                    }
-                }
-
-              // triggerQuantity
-              bIterator = DeserializeEnum (2, &n, bIterator);
-              if (n == 0)
-                {
-                  elem->reportConfigEutra.triggerQuantity = LteRrcSap::ReportConfigEutra::rsrp;
-                }
-              else
-                {
-                  elem->reportConfigEutra.triggerQuantity = LteRrcSap::ReportConfigEutra::rsrq;
-                }
-
-              // reportQuantity
-              bIterator = DeserializeEnum (2, &n, bIterator);
-              if (n == 0)
-                {
-                  elem->reportConfigEutra.reportQuantity = LteRrcSap::ReportConfigEutra::sameAsTriggerQuantity;
-                }
-              else
-                {
-                  elem->reportConfigEutra.reportQuantity = LteRrcSap::ReportConfigEutra::both;
-                }
-
-              // maxReportCells
-              bIterator = DeserializeInteger (&n, 1, MAX_CELL_REPORT, bIterator);
-              elem->reportConfigEutra.maxReportCells = n;
-=======
               // maxReportCells
               bIterator = DeserializeInteger (&n, 1, MAX_CELL_REPORT, bIterator);
               elem.reportConfigEutra.maxReportCells = n;
->>>>>>> 11b6a147
 
               // reportInterval
               bIterator = DeserializeEnum (16, &n, bIterator);
               switch (n)
-<<<<<<< HEAD
-                {
-                case 0:
-                  elem->reportConfigEutra.reportInterval = LteRrcSap::ReportConfigEutra::ms120;
-                  break;
-                case 1:
-                  elem->reportConfigEutra.reportInterval = LteRrcSap::ReportConfigEutra::ms240;
-                  break;
-                case 2:
-                  elem->reportConfigEutra.reportInterval = LteRrcSap::ReportConfigEutra::ms480;
-                  break;
-                case 3:
-                  elem->reportConfigEutra.reportInterval = LteRrcSap::ReportConfigEutra::ms640;
-                  break;
-                case 4:
-                  elem->reportConfigEutra.reportInterval = LteRrcSap::ReportConfigEutra::ms1024;
-                  break;
-                case 5:
-                  elem->reportConfigEutra.reportInterval = LteRrcSap::ReportConfigEutra::ms2048;
-                  break;
-                case 6:
-                  elem->reportConfigEutra.reportInterval = LteRrcSap::ReportConfigEutra::ms5120;
-                  break;
-                case 7:
-                  elem->reportConfigEutra.reportInterval = LteRrcSap::ReportConfigEutra::ms10240;
-                  break;
-                case 8:
-                  elem->reportConfigEutra.reportInterval = LteRrcSap::ReportConfigEutra::min1;
-                  break;
-                case 9:
-                  elem->reportConfigEutra.reportInterval = LteRrcSap::ReportConfigEutra::min6;
-                  break;
-                case 10:
-                  elem->reportConfigEutra.reportInterval = LteRrcSap::ReportConfigEutra::min12;
-                  break;
-                case 11:
-                  elem->reportConfigEutra.reportInterval = LteRrcSap::ReportConfigEutra::min30;
-                  break;
-                case 12:
-                  elem->reportConfigEutra.reportInterval = LteRrcSap::ReportConfigEutra::min60;
-                  break;
-                case 13:
-                  elem->reportConfigEutra.reportInterval = LteRrcSap::ReportConfigEutra::spare3;
-                  break;
-                case 14:
-                  elem->reportConfigEutra.reportInterval = LteRrcSap::ReportConfigEutra::spare2;
-                  break;
-                case 15:
-                default:
-                  elem->reportConfigEutra.reportInterval = LteRrcSap::ReportConfigEutra::spare1;
-                }
-
-              // reportAmount
-              bIterator = DeserializeEnum (8, &n, bIterator);
-              switch (n)
-                {
-                case 0:
-                  elem->reportConfigEutra.reportAmount = 1;
-                  break;
-                case 1:
-                  elem->reportConfigEutra.reportAmount = 2;
-                  break;
-                case 2:
-                  elem->reportConfigEutra.reportAmount = 4;
-                  break;
-                case 3:
-                  elem->reportConfigEutra.reportAmount = 8;
-                  break;
-                case 4:
-                  elem->reportConfigEutra.reportAmount = 16;
-                  break;
-                case 5:
-                  elem->reportConfigEutra.reportAmount = 32;
-                  break;
-                case 6:
-                  elem->reportConfigEutra.reportAmount = 64;
-                  break;
-                default:
-                  elem->reportConfigEutra.reportAmount = 0;
-=======
                 {
                 case 0:
                   elem.reportConfigEutra.reportInterval = LteRrcSap::ReportConfigEutra::ms120;
@@ -5030,12 +3507,8 @@
                 case 15:
                 default:
                   elem.reportConfigEutra.reportInterval = LteRrcSap::ReportConfigEutra::spare1;
->>>>>>> 11b6a147
                 }
-            }
-
-<<<<<<< HEAD
-=======
+
               // reportAmount
               bIterator = DeserializeEnum (8, &n, bIterator);
               switch (n)
@@ -5066,13 +3539,10 @@
                 }
             }
 
->>>>>>> 11b6a147
           if (reportConfigChoice == 1)
             {
               // ReportConfigInterRAT
               // ...
-<<<<<<< HEAD
-=======
             }
 
           measConfig->reportConfigToAddModList.push_back (elem);
@@ -5235,170 +3705,6 @@
               break;
             default:
               measConfig->quantityConfig.filterCoefficientRSRQ = 4;
->>>>>>> 11b6a147
-            }
-
-          measConfig->reportConfigToAddModList.push_back (*elem);
-        }
-<<<<<<< HEAD
-    }
-
-  if (bitset11[6])
-    {
-      // measIdToRemoveList
-      int measIdToRemoveListElems;
-      bIterator = DeserializeSequenceOf (&measIdToRemoveListElems, MAX_MEAS_ID, 1, bIterator);
-
-      for (int i = 0; i < measIdToRemoveListElems; i++)
-        {
-          bIterator = DeserializeInteger (&n, 1, MAX_MEAS_ID, bIterator);
-          measConfig->measIdToRemoveList.push_back (n);
-        }
-    }
-
-  if (bitset11[5])
-    {
-      // measIdToAddModList
-      int measIdToAddModListElems;
-      bIterator = DeserializeSequenceOf (&measIdToAddModListElems, MAX_MEAS_ID, 1, bIterator);
-
-      for (int i = 0; i < measIdToAddModListElems; i++)
-        {
-          LteRrcSap::MeasIdToAddMod * elem = new LteRrcSap::MeasIdToAddMod ();
-
-          bIterator = DeserializeSequence (&bitset0, false, bIterator);
-
-          bIterator = DeserializeInteger (&n, 1, MAX_MEAS_ID, bIterator);
-          elem->measId = n;
-
-          bIterator = DeserializeInteger (&n, 1, MAX_OBJECT_ID, bIterator);
-          elem->measObjectId = n;
-
-          bIterator = DeserializeInteger (&n, 1, MAX_REPORT_CONFIG_ID, bIterator);
-          elem->reportConfigId = n;
-
-          measConfig->measIdToAddModList.push_back (*elem);
-        }
-    }
-
-  measConfig->haveQuantityConfig = bitset11[4];
-  if (measConfig->haveQuantityConfig)
-    {
-      // quantityConfig
-      std::bitset<4> quantityConfigOpts;
-      bIterator = DeserializeSequence (&quantityConfigOpts, true, bIterator);
-
-      if (quantityConfigOpts[3])
-        {
-          // quantityConfigEUTRA
-          bIterator = DeserializeSequence (&bitset0,false,bIterator);
-          bIterator = DeserializeEnum (16, &n, bIterator);
-          switch (n)
-            {
-            case 0:
-              measConfig->quantityConfig.filterCoefficientRSRP = 0;
-              break;
-            case 1:
-              measConfig->quantityConfig.filterCoefficientRSRP = 1;
-              break;
-            case 2:
-              measConfig->quantityConfig.filterCoefficientRSRP = 2;
-              break;
-            case 3:
-              measConfig->quantityConfig.filterCoefficientRSRP = 3;
-              break;
-            case 4:
-              measConfig->quantityConfig.filterCoefficientRSRP = 4;
-              break;
-            case 5:
-              measConfig->quantityConfig.filterCoefficientRSRP = 5;
-              break;
-            case 6:
-              measConfig->quantityConfig.filterCoefficientRSRP = 6;
-              break;
-            case 7:
-              measConfig->quantityConfig.filterCoefficientRSRP = 7;
-              break;
-            case 8:
-              measConfig->quantityConfig.filterCoefficientRSRP = 8;
-              break;
-            case 9:
-              measConfig->quantityConfig.filterCoefficientRSRP = 9;
-              break;
-            case 10:
-              measConfig->quantityConfig.filterCoefficientRSRP = 11;
-              break;
-            case 11:
-              measConfig->quantityConfig.filterCoefficientRSRP = 13;
-              break;
-            case 12:
-              measConfig->quantityConfig.filterCoefficientRSRP = 15;
-              break;
-            case 13:
-              measConfig->quantityConfig.filterCoefficientRSRP = 17;
-              break;
-            case 14:
-              measConfig->quantityConfig.filterCoefficientRSRP = 19;
-              break;
-            case 15:
-              measConfig->quantityConfig.filterCoefficientRSRP = 0;
-              break;
-            default:
-              measConfig->quantityConfig.filterCoefficientRSRP = 4;
-            }
-          bIterator = DeserializeEnum (16, &n, bIterator);
-          switch (n)
-            {
-            case 0:
-              measConfig->quantityConfig.filterCoefficientRSRQ = 0;
-              break;
-            case 1:
-              measConfig->quantityConfig.filterCoefficientRSRQ = 1;
-              break;
-            case 2:
-              measConfig->quantityConfig.filterCoefficientRSRQ = 2;
-              break;
-            case 3:
-              measConfig->quantityConfig.filterCoefficientRSRQ = 3;
-              break;
-            case 4:
-              measConfig->quantityConfig.filterCoefficientRSRQ = 4;
-              break;
-            case 5:
-              measConfig->quantityConfig.filterCoefficientRSRQ = 5;
-              break;
-            case 6:
-              measConfig->quantityConfig.filterCoefficientRSRQ = 6;
-              break;
-            case 7:
-              measConfig->quantityConfig.filterCoefficientRSRQ = 7;
-              break;
-            case 8:
-              measConfig->quantityConfig.filterCoefficientRSRQ = 8;
-              break;
-            case 9:
-              measConfig->quantityConfig.filterCoefficientRSRQ = 9;
-              break;
-            case 10:
-              measConfig->quantityConfig.filterCoefficientRSRQ = 11;
-              break;
-            case 11:
-              measConfig->quantityConfig.filterCoefficientRSRQ = 13;
-              break;
-            case 12:
-              measConfig->quantityConfig.filterCoefficientRSRQ = 15;
-              break;
-            case 13:
-              measConfig->quantityConfig.filterCoefficientRSRQ = 17;
-              break;
-            case 14:
-              measConfig->quantityConfig.filterCoefficientRSRQ = 19;
-              break;
-            case 15:
-              measConfig->quantityConfig.filterCoefficientRSRQ = 0;
-              break;
-            default:
-              measConfig->quantityConfig.filterCoefficientRSRQ = 4;
             }
         }
       if (quantityConfigOpts[2])
@@ -5413,20 +3719,6 @@
         }
       if (quantityConfigOpts[0])
         {
-=======
-      if (quantityConfigOpts[2])
-        {
-          // quantityConfigUTRA
-          // ...
-        }
-      if (quantityConfigOpts[1])
-        {
-          // quantityConfigGERAN
-          // ...
-        }
-      if (quantityConfigOpts[0])
-        {
->>>>>>> 11b6a147
           // quantityConfigCDMA2000
           // ...
         }
@@ -6466,8 +4758,6 @@
           os << std::endl;
         }
 
-<<<<<<< HEAD
-=======
       if (!m_measConfig.measObjectToAddModList.empty ())
         {
           os << "  measObjectToAddMod: " << std::endl;
@@ -6599,7 +4889,6 @@
             }
         }
 
->>>>>>> 11b6a147
       os << "  haveQuantityConfig: " << m_measConfig.haveQuantityConfig << std::endl;
       if (m_measConfig.haveQuantityConfig)
         {
