/* -*-  Mode: C++; c-file-style: "gnu"; indent-tabs-mode:nil; -*- */
/*
 * Copyright (c) 2011 Centre Tecnologic de Telecomunicacions de Catalunya (CTTC)
 *
 * This program is free software; you can redistribute it and/or modify
 * it under the terms of the GNU General Public License version 2 as
 * published by the Free Software Foundation;
 *
 * This program is distributed in the hope that it will be useful,
 * but WITHOUT ANY WARRANTY; without even the implied warranty of
 * MERCHANTABILITY or FITNESS FOR A PARTICULAR PURPOSE.  See the
 * GNU General Public License for more details.
 *
 * You should have received a copy of the GNU General Public License
 * along with this program; if not, write to the Free Software
 * Foundation, Inc., 59 Temple Place, Suite 330, Boston, MA  02111-1307  USA
 *
 * Author: Manuel Requena <manuel.requena@cttc.es>
 */

#include "ns3/log.h"

#include "ns3/lte-rlc-am-header.h"

namespace ns3 {

<<<<<<< HEAD
NS_LOG_COMPONENT_DEFINE ("LteRlcAmHeader");
=======
>>>>>>> 69be9eea

NS_OBJECT_ENSURE_REGISTERED (LteRlcAmHeader);

LteRlcAmHeader::LteRlcAmHeader ()
  : m_headerLength (0),
    m_dataControlBit (0xff),
    m_resegmentationFlag (0xff),
    m_pollingBit (0xff),
    m_framingInfo (0xff),
    m_sequenceNumber (0xfffa),
    m_segmentOffset (0xffff),
    m_lastOffset (0xffff),
    m_controlPduType (0xff),
    m_ackSn (0xffff)
{
}

LteRlcAmHeader::~LteRlcAmHeader ()
{
    m_headerLength = 0;
    m_dataControlBit = 0xff;
    m_resegmentationFlag = 0xff;
    m_pollingBit = 0xff;
    m_framingInfo = 0xff;
    m_sequenceNumber = 0xfffb;
    m_segmentOffset = 0xffff;
    m_lastOffset = 0xffff;
    m_controlPduType = 0xff;
    m_ackSn = 0xffff;
}

void
LteRlcAmHeader::SetDataPdu (void)
{
  m_headerLength = 4;
  m_dataControlBit = DATA_PDU;
}
void
LteRlcAmHeader::SetControlPdu (uint8_t controlPduType)
{
  m_headerLength = 2;
  m_dataControlBit = CONTROL_PDU;
  m_controlPduType = controlPduType;
}
bool
LteRlcAmHeader::IsDataPdu (void) const
{
  return (m_dataControlBit == DATA_PDU) ? true : false;
}
bool
LteRlcAmHeader::IsControlPdu (void) const
{
  return (m_dataControlBit == CONTROL_PDU) ? true : false;
}

void
LteRlcAmHeader::SetFramingInfo (uint8_t framingInfo)
{
  m_framingInfo = framingInfo & 0x03;
}

void
LteRlcAmHeader::SetSequenceNumber (SequenceNumber10 sequenceNumber)
{
  m_sequenceNumber = sequenceNumber;
}

uint8_t
LteRlcAmHeader::GetFramingInfo () const
{
  return m_framingInfo;
}

SequenceNumber10
LteRlcAmHeader::GetSequenceNumber () const
{
  return m_sequenceNumber;
}


void
LteRlcAmHeader::PushExtensionBit (uint8_t extensionBit)
{
  m_extensionBits.push_back (extensionBit);
  if (m_extensionBits.size() > 1)
    {
      if (m_extensionBits.size() % 2)
        {
          m_headerLength += 1;
        }
      else
        {
          m_headerLength += 2;
        }
    }
}

void
LteRlcAmHeader::PushLengthIndicator (uint16_t lengthIndicator)
{
  m_lengthIndicators.push_back (lengthIndicator);
}


uint8_t
LteRlcAmHeader::PopExtensionBit (void)
{
  uint8_t extensionBit = m_extensionBits.front ();
  m_extensionBits.pop_front ();

  return extensionBit;
}

uint16_t
LteRlcAmHeader::PopLengthIndicator (void)
{
  uint16_t lengthIndicator = m_lengthIndicators.front ();
  m_lengthIndicators.pop_front ();

  return lengthIndicator;
}


void
LteRlcAmHeader::SetResegmentationFlag (uint8_t resegFlag)
{
  m_resegmentationFlag = resegFlag & 0x01;
}

uint8_t
LteRlcAmHeader::GetResegmentationFlag () const
{
  return m_resegmentationFlag;
}


void
LteRlcAmHeader::SetPollingBit (uint8_t pollingBit)
{
  m_pollingBit = pollingBit & 0x01;
}

uint8_t
LteRlcAmHeader::GetPollingBit (void) const
{
  return m_pollingBit;
}


void
LteRlcAmHeader::SetLastSegmentFlag (uint8_t lsf)
{
  m_lastSegmentFlag = lsf & 0x01;
}

uint8_t
LteRlcAmHeader::GetLastSegmentFlag (void) const
{
  return m_lastSegmentFlag;
}


void
LteRlcAmHeader::SetSegmentOffset (uint16_t segmentOffset)
{
  m_segmentOffset = segmentOffset & 0x7FFF;
}

uint16_t
LteRlcAmHeader::GetSegmentOffset (void) const
{
  return m_segmentOffset;
}

uint16_t
LteRlcAmHeader::GetLastOffset (void) const
{
  return m_lastOffset;
}


void
LteRlcAmHeader::SetAckSn (SequenceNumber10 ackSn)
{
  m_ackSn = ackSn;
}

bool
LteRlcAmHeader::OneMoreNackWouldFitIn (uint16_t bytes)
{
  NS_LOG_FUNCTION (this << bytes);
  NS_ASSERT_MSG (m_dataControlBit == CONTROL_PDU && m_controlPduType == LteRlcAmHeader::STATUS_PDU,
                 "method allowed only for STATUS PDUs");
  if (m_nackSnList.size () % 2 == 0)
    {
      return (m_headerLength + 1 <= bytes);
    }
  else
    {
      return (m_headerLength + 2 <= bytes);
    }
}

void
LteRlcAmHeader::PushNack (int nack)
{
  NS_LOG_FUNCTION (this << nack);
  NS_ASSERT_MSG (m_dataControlBit == CONTROL_PDU && m_controlPduType == LteRlcAmHeader::STATUS_PDU,
                 "method allowed only for STATUS PDUs");
  m_nackSnList.push_back (nack);

  if (m_nackSnList.size () % 2 == 0)
    {
      m_headerLength++;
    }
  else
    {
      m_headerLength+=2;
    }
}

bool
LteRlcAmHeader::IsNackPresent (SequenceNumber10 nack)
{
  NS_LOG_FUNCTION (this);
  NS_ASSERT_MSG (m_dataControlBit == CONTROL_PDU && m_controlPduType == LteRlcAmHeader::STATUS_PDU,
                 "method allowed only for STATUS PDUs");
  for (std::list<int>::iterator nackIt = m_nackSnList.begin ();
       nackIt != m_nackSnList.end ();
       ++nackIt)
    {
      if ((*nackIt) == nack.GetValue ())
        {
          return true;
        }
    }
  return false;  
}

int
LteRlcAmHeader::PopNack (void)
{
  NS_LOG_FUNCTION (this);
  NS_ASSERT_MSG (m_dataControlBit == CONTROL_PDU && m_controlPduType == LteRlcAmHeader::STATUS_PDU,
                 "method allowed only for STATUS PDUs");
  if ( m_nackSnList.empty () )
    {
      return -1;
    }

  int nack = m_nackSnList.front ();
  m_nackSnList.pop_front ();

  return nack;
}


SequenceNumber10
LteRlcAmHeader::GetAckSn (void) const
{
  return m_ackSn;
}


TypeId
LteRlcAmHeader::GetTypeId (void)
{
  static TypeId tid = TypeId ("ns3::LteRlcAmHeader")
    .SetParent<Header> ()
    .SetGroupName("Lte")
    .AddConstructor<LteRlcAmHeader> ()
  ;
  return tid;
}

TypeId
LteRlcAmHeader::GetInstanceTypeId (void) const
{
  return GetTypeId ();
}

void
LteRlcAmHeader::Print (std::ostream &os)  const
{
  std::list <uint8_t>::const_iterator it1 = m_extensionBits.begin ();
  std::list <uint16_t>::const_iterator it2 = m_lengthIndicators.begin ();
  std::list <int>::const_iterator it3 = m_nackSnList.begin ();

  os << "Len=" << m_headerLength;
  os << " D/C=" << (uint16_t)m_dataControlBit;

  if ( m_dataControlBit == DATA_PDU )
    {
      os << " RF=" << (uint16_t)m_resegmentationFlag;
      os << " P=" << (uint16_t)m_pollingBit;
      os << " FI=" << (uint16_t)m_framingInfo;
      os << " E=" << (uint16_t)(*it1);
      os << " SN=" << m_sequenceNumber;
      os << " LSF=" << (uint16_t)(m_lastSegmentFlag);
      os << " SO=" << m_segmentOffset;

      it1++;
      if (it1 != m_extensionBits.end ())
        {
          os << " E=";
        }
      while ( it1 != m_extensionBits.end () )
        {
          os << (uint16_t)(*it1);
          it1++;
        }

      if (it2 != m_lengthIndicators.end ())
        {
          os << " LI=";
        }
      while ( it2 != m_lengthIndicators.end () )
        {
          os << (uint16_t)(*it2) << " ";
          it2++;
        }
    }
  else // if ( m_dataControlBit == CONTROL_PDU )
    {
      os << " ACK_SN=" << m_ackSn;

       while ( it3 != m_nackSnList.end () )
        {
          os << " NACK_SN=" << (int)(*it3);
          it3++;
        }

 
    }
}

uint32_t LteRlcAmHeader::GetSerializedSize (void) const
{
  return m_headerLength;
}

void LteRlcAmHeader::Serialize (Buffer::Iterator start) const
{
  Buffer::Iterator i = start;

  std::list <uint8_t>::const_iterator it1 = m_extensionBits.begin ();
  std::list <uint16_t>::const_iterator it2 = m_lengthIndicators.begin ();
  std::list <int>::const_iterator it3 = m_nackSnList.begin ();

  if ( m_dataControlBit == DATA_PDU )
    {
      i.WriteU8 ( ((DATA_PDU << 7) & 0x80) |
                  ((m_resegmentationFlag << 6) & 0x40) |
                  ((m_pollingBit << 5) & 0x20) |
                  ((m_framingInfo << 3) & 0x18) |
                  (((*it1) << 2) & 0x04) |
                  ((m_sequenceNumber.GetValue () >> 8) & 0x0003) );
      i.WriteU8 ( m_sequenceNumber.GetValue () & 0x00FF );
      i.WriteU8 ( ((m_lastSegmentFlag << 7) & 0x80) |
                  ((m_segmentOffset >> 8) & 0x007F) );
      i.WriteU8 ( m_segmentOffset & 0x00FF );
      it1++;

      while ( it1 != m_extensionBits.end () &&
              it2 != m_lengthIndicators.end () )
        {
          uint16_t oddLi, evenLi;
          uint8_t oddE, evenE;

          oddE = *it1;
          oddLi = *it2;

          it1++;
          it2++;

          if ( it1 != m_extensionBits.end () &&
              it2 != m_lengthIndicators.end () )
            {
              evenE = *it1;
              evenLi = *it2;

              i.WriteU8 ( ((oddE << 7) & 0x80) | ((oddLi >> 4) & 0x007F) );
              i.WriteU8 ( ((oddLi << 4) & 0x00F0) | ((evenE << 3) & 0x08) | ((evenLi >> 8) & 0x0007) );
              i.WriteU8 ( evenLi & 0x00FF );

              it1++;
              it2++;
            }
          else
            {
              i.WriteU8 ( ((oddE << 7) & 0x80) | ((oddLi >> 4) & 0x007F) );
              i.WriteU8 ( ((oddLi << 4) & 0x00F0) ); // Padding is implicit
            }
        }
    }
  else // if ( m_dataControlBit == CONTROL_PDU )
    {
      i.WriteU8 ( ((CONTROL_PDU << 7) & 0x80) |
                  ((m_controlPduType << 4) & 0x70) |
                  ((m_ackSn.GetValue () >> 6) & 0x0F) );
      // note: second part of ackSn will be written later

      // serialize the NACKs
      if ( it3 == m_nackSnList.end () ) 
        {
          NS_LOG_LOGIC (this << " no NACKs");
           // If there are no NACKs then this line adds the rest of the ACK
           // along with 0x00, indicating an E1 value of 0 or no NACKs follow.
           i.WriteU8 ( ((m_ackSn.GetValue () << 2) & 0xFC) );
        }
      else
        {
          int oddNack = *it3;
          int evenNack = -1;
          // Else write out a series of E1 = 1 and NACK values. Note since we
          // are not supporting SO start/end the value of E2 will always be 0.


          // First write out the ACK along with the very first NACK
          // And the remaining NACK with 0x02 or 10 in binary to set
          // E1 to 1, then Or in the first bit of the NACK
          i.WriteU8 ( ((m_ackSn.GetValue () << 2) & 0xFC)
            | (0x02)
            | ((*it3 >> 9) & 0x01));

          while ( it3 != m_nackSnList.end () )
            {
              // The variable oddNack has the current NACK value to write, also
              // either the setup to enter this loop or the previous loop would
              // have written the highest order bit to the previouse octet.
              // Write the next set of bits (2 - 9) into the next octet
              i.WriteU8( ((oddNack >> 1) & 0xFF) );

              // Next check to see if there is going to be another NACK after
              // this
              it3++;
              if ( it3 != m_nackSnList.end () )
                {
                  // Yes there will be another NACK after this, so E1 will be 1
                  evenNack = *it3;
                  i.WriteU8( ((oddNack << 7) & 0x80)
                   | (0x40)  // E1 = 1 E2 = 0, more NACKs
                   | ( (evenNack >> 5) & 0x1F) );

                  // The final octet of this loop will have the rest of the
                  // NACK and another E1, E2. Check to see if there will be
                  // one more NACK after this.
                  it3++;
                  if ( it3 != m_nackSnList.end () )
                    {
                      // Yes there is at least one more NACK. Finish writing
                      // this octet and the next iteration will do the rest.
                      oddNack = *it3;
                      i.WriteU8 ( ((evenNack << 3) & 0xF8)
                        | (0x04)
                        | ((oddNack >> 9) & 0x01));
                    }
                  else
                    {
                      // No, there are no more NACKs
                      i.WriteU8 ( ((evenNack << 3) & 0xF8) );
                    }
                }
              else
                {
                  // No, this is the last NACK so E1 will be 0
                  i.WriteU8 ( ((oddNack << 7) & 0x80) );
                }
            }
        }

    }
}

uint32_t LteRlcAmHeader::Deserialize (Buffer::Iterator start)
{
  Buffer::Iterator i = start;
  uint8_t byte_1;
  uint8_t byte_2;
  uint8_t byte_3;
  uint8_t byte_4;
  uint8_t extensionBit;

  byte_1 = i.ReadU8 ();
  m_headerLength = 1;
  m_dataControlBit = (byte_1 & 0x80) >> 7;

  if ( m_dataControlBit == DATA_PDU )
    {
      byte_2 = i.ReadU8 ();
      byte_3 = i.ReadU8 ();
      byte_4 = i.ReadU8 ();
      m_headerLength += 3;

      m_resegmentationFlag = (byte_1 & 0x40) >> 6;
      m_pollingBit         = (byte_1 & 0x20) >> 5;
      m_framingInfo        = (byte_1 & 0x18) >> 3;
      m_sequenceNumber     = ((byte_1 & 0x03) << 8) | byte_2;

      m_lastSegmentFlag    = (byte_3 & 0x80) >> 7;
      m_segmentOffset      = (byte_3 & 0x7F) | byte_4;

      extensionBit = (byte_1 & 0x04) >> 2;
      m_extensionBits.push_back (extensionBit);

      if (extensionBit == DATA_FIELD_FOLLOWS)
        {
          return GetSerializedSize ();
        }

      uint16_t oddLi, evenLi;
      uint8_t oddE, evenE;
      bool moreLiFields = (extensionBit == E_LI_FIELDS_FOLLOWS);

      while (moreLiFields)
        {
          byte_1 = i.ReadU8 ();
          byte_2 = i.ReadU8 ();

          oddE = (byte_1 & 0x80) >> 7;
          oddLi = ((byte_1 & 0x7F) << 4) | ((byte_2 & 0xF0) >> 4);
          moreLiFields = (oddE == E_LI_FIELDS_FOLLOWS);

          m_extensionBits.push_back (oddE);
          m_lengthIndicators.push_back (oddLi);
          m_headerLength += 2;

          if (moreLiFields)
            {
              byte_3 = i.ReadU8 ();

              evenE = (byte_2 & 0x08) >> 3;
              evenLi = ((byte_2 & 0x07) << 8) | (byte_3 & 0xFF);
              moreLiFields = (evenE == E_LI_FIELDS_FOLLOWS);

              m_extensionBits.push_back (evenE);
              m_lengthIndicators.push_back (evenLi);

              m_headerLength += 1;
            }
        }

      if (m_resegmentationFlag == SEGMENT)
        {
          m_lastOffset = m_segmentOffset + start.GetSize () - m_headerLength; 
        }
    }
  else // if ( m_dataControlBit == CONTROL_PDU )
    {
      byte_2 = i.ReadU8 ();

      m_controlPduType = (byte_1 & 0x70) >> 4;
      m_ackSn = ((byte_1 & 0x0F) << 6 ) | ((byte_2 & 0xFC) >> 2);

      int moreNacks = (byte_2 & 0x02) >> 1;
      // Get the first NACK outside the loop as it is not preceded by an E2
      // field but all following NACKs will.
      if ( moreNacks == 1 )
        {
          byte_3 = i.ReadU8 ();
          byte_4 = i.ReadU8 ();
          m_headerLength = 4;

          m_nackSnList.push_back (
            ((byte_2 & 0x01) << 9)
            | (byte_3 << 1)
            | ((byte_4 & 0x80) >> 7)
          );

         // Loop until all NACKs are found
         moreNacks = ((byte_4 & 0x40) >> 6);
         uint8_t byte = byte_4;
         uint8_t nextByte;
         uint8_t finalByte;
         while (moreNacks == 1)
           {
             // Ignore E2, read next NACK
             nextByte = i.ReadU8 ();
             m_nackSnList.push_back (
              ((byte & 0x1F) << 5)
              | ((nextByte & 0xF8) >> 3)
            );

            // Check for another NACK, after this any following NACKs will
            // be aligned properly for the next iteration of this loop.
            moreNacks = (nextByte & 0x04) >> 2;
            byte = nextByte;
            if (moreNacks == 1)
              {
                nextByte = i.ReadU8 ();
                finalByte = i.ReadU8 ();

                 m_nackSnList.push_back (
                   ((byte & 0x01) << 9)
                   | (nextByte << 1)
                   | ((finalByte & 0x80) >> 7)
                 );

                moreNacks = ((finalByte & 0x40) >> 6);
                byte = finalByte;
                m_headerLength+=3;
              }
            else
              {
                m_headerLength++;
              }

           }
        }
      else
        {
          m_headerLength++;
        }
    }

  return GetSerializedSize ();
}

}; // namespace ns3<|MERGE_RESOLUTION|>--- conflicted
+++ resolved
@@ -24,10 +24,7 @@
 
 namespace ns3 {
 
-<<<<<<< HEAD
 NS_LOG_COMPONENT_DEFINE ("LteRlcAmHeader");
-=======
->>>>>>> 69be9eea
 
 NS_OBJECT_ENSURE_REGISTERED (LteRlcAmHeader);
 
