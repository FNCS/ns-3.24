--- conflicted
+++ resolved
@@ -126,17 +126,13 @@
     m_uePhySapUser (0),
     m_ueCphySapUser (0),
     m_rnti (0),
-<<<<<<< HEAD
-    m_srsPeriodicity (0),
-    m_rsrpRsrqSampleCounter (0)
-=======
     m_transmissionMode (0),
     m_srsPeriodicity (0),
     m_srsConfigured (false),
     m_dlConfigured (false),
     m_ulConfigured (false),
-    m_addedToDlChannel (false)
->>>>>>> e1a774ff
+    m_addedToDlChannel (false),
+    m_rsrpRsrqSampleCounter (0)
 {
   m_amc = CreateObject <LteAmc> ();
   m_uePhySapProvider = new UeMemberLteUePhySapProvider (this);
@@ -671,45 +667,6 @@
         }
       m_subChannelsForTransmissionQueue.at (m_macChTtiDelay-1).clear ();
   
-<<<<<<< HEAD
-  bool srs = false;
-  // check SRS periodicity
-  if (m_srsCounter==1)
-    {
-      srs = true;
-      m_srsCounter = m_srsPeriodicity;
-    }
-  else
-    {
-      m_srsCounter--;
-    }
-
-  if (srs)
-    {
-      Simulator::Schedule (UL_SRS_DELAY_FROM_SUBFRAME_START, 
-                           &LteUePhy::SendSrs,
-                           this);
-    }
-
-
-  std::list<Ptr<LteControlMessage> > ctrlMsg = GetControlMessages ();
-  // send packets in queue
-  NS_LOG_LOGIC (this << " UE - start TX PUSCH + PUCCH");
-  // send the current burts of packets
-  Ptr<PacketBurst> pb = GetPacketBurst ();
-  if (pb)
-    {
-      m_uplinkSpectrumPhy->StartTxDataFrame (pb, ctrlMsg, UL_DATA_DURATION);
-    }
-  else
-    {
-      // send only PUCCH (ideal: fake null bandwidth signal)
-      if (ctrlMsg.size ()>0)
-        {
-          NS_LOG_LOGIC (this << " UE - start TX PUCCH (NO PUSCH)");
-          std::vector <int> dlRb;
-          SetSubChannelsForTransmission (dlRb);
-=======
       if (m_srsConfigured)
         {
 
@@ -725,24 +682,20 @@
       
       std::list<Ptr<LteControlMessage> > ctrlMsg = GetControlMessages ();
       // send packets in queue
+  NS_LOG_LOGIC (this << " UE - start TX PUSCH + PUCCH");
       // send the current burts of packets
       Ptr<PacketBurst> pb = GetPacketBurst ();
       if (pb)
         {
-          NS_LOG_LOGIC (this << " UE - start TX PUSCH + PUCCH");
->>>>>>> e1a774ff
           m_uplinkSpectrumPhy->StartTxDataFrame (pb, ctrlMsg, UL_DATA_DURATION);
         }
       else
         {
-          // send only PUCCH (ideal: fake full bandwidth signal)
+      // send only PUCCH (ideal: fake null bandwidth signal)
           if (ctrlMsg.size ()>0)
             {
+          NS_LOG_LOGIC (this << " UE - start TX PUCCH (NO PUSCH)");
               std::vector <int> dlRb;
-              for (uint8_t i = 0; i < m_ulBandwidth; i++)
-                {
-                  dlRb.push_back (i);
-                }
               SetSubChannelsForTransmission (dlRb);
               m_uplinkSpectrumPhy->StartTxDataFrame (pb, ctrlMsg, UL_DATA_DURATION);
             }
@@ -935,6 +888,7 @@
 }
 
 
+
 void
 LteUePhy::ReceiveLteDlHarqFeedback (DlInfoListElement_s m)
 {
@@ -952,5 +906,4 @@
 }
 
 
-
 } // namespace ns3