/* -*-  Mode: C++; c-file-style: "gnu"; indent-tabs-mode:nil; -*- */
/*
 * Copyright (c) 2011 Centre Tecnologic de Telecomunicacions de Catalunya (CTTC)
 *
 * This program is free software; you can redistribute it and/or modify
 * it under the terms of the GNU General Public License version 2 as
 * published by the Free Software Foundation;
 *
 * This program is distributed in the hope that it will be useful,
 * but WITHOUT ANY WARRANTY; without even the implied warranty of
 * MERCHANTABILITY or FITNESS FOR A PARTICULAR PURPOSE.  See the
 * GNU General Public License for more details.
 *
 * You should have received a copy of the GNU General Public License
 * along with this program; if not, write to the Free Software
 * Foundation, Inc., 59 Temple Place, Suite 330, Boston, MA  02111-1307  USA
 *
 * Author: Nicola Baldo  <nbaldo@cttc.es>
 * Author: Marco Miozzo <mmiozzo@cttc.es>
 */



#include <ns3/log.h>
#include <ns3/pointer.h>
#include <ns3/packet.h>
#include <ns3/packet-burst.h>

#include "lte-ue-mac.h"
#include "lte-ue-net-device.h"
#include "lte-radio-bearer-tag.h"
#include <ns3/ff-mac-common.h>
#include <ns3/lte-control-messages.h>
#include <ns3/simulator.h>
#include <ns3/lte-common.h>


NS_LOG_COMPONENT_DEFINE ("LteUeMac");

namespace ns3 {

NS_OBJECT_ENSURE_REGISTERED (LteUeMac);


///////////////////////////////////////////////////////////
// SAP forwarders
///////////////////////////////////////////////////////////


class UeMemberLteUeCmacSapProvider : public LteUeCmacSapProvider
{
public:
  UeMemberLteUeCmacSapProvider (LteUeMac* mac);

  // inherited from LteUeCmacSapProvider
  virtual void ConfigureRach (RachConfig rc);
  virtual void StartContentionBasedRandomAccessProcedure ();
  virtual void StartNonContentionBasedRandomAccessProcedure (uint16_t rnti, uint8_t preambleId, uint8_t prachMask);
  virtual void AddLc (uint8_t lcId, LteUeCmacSapProvider::LogicalChannelConfig lcConfig, LteMacSapUser* msu);
  virtual void RemoveLc (uint8_t lcId);
  virtual void Reset ();

private:
  LteUeMac* m_mac;
};


UeMemberLteUeCmacSapProvider::UeMemberLteUeCmacSapProvider (LteUeMac* mac)
  : m_mac (mac)
{
}

void 
UeMemberLteUeCmacSapProvider::ConfigureRach (RachConfig rc)
{
  m_mac->DoConfigureRach (rc);
}

  void 
UeMemberLteUeCmacSapProvider::StartContentionBasedRandomAccessProcedure ()
{
  m_mac->DoStartContentionBasedRandomAccessProcedure ();
}

 void 
UeMemberLteUeCmacSapProvider::StartNonContentionBasedRandomAccessProcedure (uint16_t rnti, uint8_t preambleId, uint8_t prachMask)
{
  m_mac->DoStartNonContentionBasedRandomAccessProcedure (rnti, preambleId, prachMask);
}


void
UeMemberLteUeCmacSapProvider::AddLc (uint8_t lcId, LogicalChannelConfig lcConfig, LteMacSapUser* msu)
{
  m_mac->DoAddLc (lcId, lcConfig, msu);
}

void
UeMemberLteUeCmacSapProvider::RemoveLc (uint8_t lcid)
{
  m_mac->DoRemoveLc (lcid);
}

void
UeMemberLteUeCmacSapProvider::Reset ()
{
  m_mac->DoReset ();
}

class UeMemberLteMacSapProvider : public LteMacSapProvider
{
public:
  UeMemberLteMacSapProvider (LteUeMac* mac);

  // inherited from LteMacSapProvider
  virtual void TransmitPdu (TransmitPduParameters params);
  virtual void ReportBufferStatus (ReportBufferStatusParameters params);

private:
  LteUeMac* m_mac;
};


UeMemberLteMacSapProvider::UeMemberLteMacSapProvider (LteUeMac* mac)
  : m_mac (mac)
{
}

void
UeMemberLteMacSapProvider::TransmitPdu (TransmitPduParameters params)
{
  m_mac->DoTransmitPdu (params);
}


void
UeMemberLteMacSapProvider::ReportBufferStatus (ReportBufferStatusParameters params)
{
  m_mac->DoReportBufferStatus (params);
}




class UeMemberLteUePhySapUser : public LteUePhySapUser
{
public:
  UeMemberLteUePhySapUser (LteUeMac* mac);

  // inherited from LtePhySapUser
  virtual void ReceivePhyPdu (Ptr<Packet> p);
  virtual void SubframeIndication (uint32_t frameNo, uint32_t subframeNo);
  virtual void ReceiveLteControlMessage (Ptr<LteControlMessage> msg);

private:
  LteUeMac* m_mac;
};

UeMemberLteUePhySapUser::UeMemberLteUePhySapUser (LteUeMac* mac) : m_mac (mac)
{

}

void
UeMemberLteUePhySapUser::ReceivePhyPdu (Ptr<Packet> p)
{
  m_mac->DoReceivePhyPdu (p);
}


void
UeMemberLteUePhySapUser::SubframeIndication (uint32_t frameNo, uint32_t subframeNo)
{
  m_mac->DoSubframeIndication (frameNo, subframeNo);
}

void
UeMemberLteUePhySapUser::ReceiveLteControlMessage (Ptr<LteControlMessage> msg)
{
  m_mac->DoReceiveLteControlMessage (msg);
}




//////////////////////////////////////////////////////////
// LteUeMac methods
///////////////////////////////////////////////////////////


TypeId
LteUeMac::GetTypeId (void)
{
  static TypeId tid = TypeId ("ns3::LteUeMac")
    .SetParent<Object> ()
    .AddConstructor<LteUeMac> ();
  return tid;
}


LteUeMac::LteUeMac ()
  :  m_bsrPeriodicity (MilliSeconds (1)), // ideal behavior
<<<<<<< HEAD
  m_bsrLast (MilliSeconds (0)),
  m_freshUlBsr (false),
  m_harqProcessId (0)
=======
     m_bsrLast (MilliSeconds (0)),
     m_freshUlBsr (false),
     m_rnti (0),
     m_rachConfigured (false),
     m_waitingForRaResponse (false)
>>>>>>> e1a774ff
  
{
  NS_LOG_FUNCTION (this);
  m_miUlHarqProcessesPacket.resize (HARQ_PERIOD);
  m_macSapProvider = new UeMemberLteMacSapProvider (this);
  m_cmacSapProvider = new UeMemberLteUeCmacSapProvider (this);
  m_uePhySapUser = new UeMemberLteUePhySapUser (this);
}


LteUeMac::~LteUeMac ()
{
  NS_LOG_FUNCTION (this);
}

void
LteUeMac::DoDispose ()
{
  NS_LOG_FUNCTION (this);
  m_miUlHarqProcessesPacket.clear ();
  delete m_macSapProvider;
  delete m_cmacSapProvider;
  delete m_uePhySapUser;
  Object::DoDispose ();
}


LteUePhySapUser*
LteUeMac::GetLteUePhySapUser (void)
{
  return m_uePhySapUser;
}

void
LteUeMac::SetLteUePhySapProvider (LteUePhySapProvider* s)
{
  m_uePhySapProvider = s;
}


LteMacSapProvider*
LteUeMac::GetLteMacSapProvider (void)
{
  return m_macSapProvider;
}

void
LteUeMac::SetLteUeCmacSapUser (LteUeCmacSapUser* s)
{
  m_cmacSapUser = s;
}

LteUeCmacSapProvider*
LteUeMac::GetLteUeCmacSapProvider (void)
{
  return m_cmacSapProvider;
}


void
LteUeMac::DoTransmitPdu (LteMacSapProvider::TransmitPduParameters params)
{
  NS_LOG_FUNCTION (this);
  NS_ASSERT_MSG (m_rnti == params.rnti, "RNTI mismatch between RLC and MAC");
  LteRadioBearerTag tag (params.rnti, params.lcid, 0 /* UE works in SISO mode*/);
  params.pdu->AddPacketTag (tag);
  // store pdu in HARQ buffer
  m_miUlHarqProcessesPacket.at (m_harqProcessId) = params.pdu;//->Copy ();
  m_uePhySapProvider->SendMacPdu (params.pdu);
}

void
LteUeMac::DoReportBufferStatus (LteMacSapProvider::ReportBufferStatusParameters params)
{
  NS_LOG_FUNCTION (this);
  
  std::map <uint8_t, uint64_t>::iterator it;
  
  
  it = m_ulBsrReceived.find (params.lcid);
  if (it!=m_ulBsrReceived.end ())
    {
      // update entry
      (*it).second = params.txQueueSize + params.retxQueueSize + params.statusPduSize;
    }
  else
    {
      m_ulBsrReceived.insert (std::pair<uint8_t, uint64_t> (params.lcid, params.txQueueSize + params.retxQueueSize + params.statusPduSize));
    }
  m_freshUlBsr = true;
}


void
LteUeMac::SendReportBufferStatus (void)
{
  NS_LOG_FUNCTION (this);

  if (m_rnti == 0)
    {
      NS_LOG_INFO ("MAC not initialized, BSR deferred");
      return; 
    }

  if (m_ulBsrReceived.size () == 0)
    {
      NS_LOG_INFO ("No BSR report to transmit");
      return; 
    }
  MacCeListElement_s bsr;
  bsr.m_rnti = m_rnti;
  bsr.m_macCeType = MacCeListElement_s::BSR;

  // BSR is reported for each LCG
  std::map <uint8_t, uint64_t>::iterator it;  
  std::vector<uint32_t> queue (4, 0); // one value per each of the 4 LCGs, initialized to 0
  for (it = m_ulBsrReceived.begin (); it != m_ulBsrReceived.end (); it++)
    {
      uint8_t lcid = it->first;
      std::map <uint8_t, LcInfo>::iterator lcInfoMapIt;
      lcInfoMapIt = m_lcInfoMap.find (lcid);
      NS_ASSERT (lcInfoMapIt !=  m_lcInfoMap.end ());
      uint8_t lcg = lcInfoMapIt->second.lcConfig.logicalChannelGroup;
      queue.at (lcg) += (*it).second;
    }

  // FF API says that all 4 LCGs are always present
  bsr.m_macCeValue.m_bufferStatus.push_back (BufferSizeLevelBsr::BufferSize2BsrId (queue.at (0)));
  bsr.m_macCeValue.m_bufferStatus.push_back (BufferSizeLevelBsr::BufferSize2BsrId (queue.at (1)));
  bsr.m_macCeValue.m_bufferStatus.push_back (BufferSizeLevelBsr::BufferSize2BsrId (queue.at (2)));
  bsr.m_macCeValue.m_bufferStatus.push_back (BufferSizeLevelBsr::BufferSize2BsrId (queue.at (3)));

  // create the feedback to eNB
  Ptr<BsrLteControlMessage> msg = Create<BsrLteControlMessage> ();
  msg->SetBsr (bsr);
  m_uePhySapProvider->SendLteControlMessage (msg);

}

void 
LteUeMac::RandomlySelectAndSendRaPreamble ()
{
  NS_LOG_FUNCTION (this);
  // 3GPP 36.321 5.1.1  
  NS_ASSERT_MSG (m_rachConfigured, "RACH not configured");
  UniformVariable uv;
  // assume that there is no Random Access Preambles group B
  m_raPreambleId = uv.GetInteger (0, m_rachConfig.numberOfRaPreambles - 1);
  bool contention = true;
  SendRaPreamble (contention);
}
   
void
LteUeMac::SendRaPreamble (bool contention)
{
  NS_LOG_FUNCTION (this << (uint32_t) m_raPreambleId << contention);
  // Since regular UL LteControlMessages need m_ulConfigured = true in
  // order to be sent by the UE, the rach preamble needs to be sent
  // with a dedicated primitive (not
  // m_uePhySapProvider->SendLteControlMessage (msg)) so that it can
  // bypass the m_ulConfigured flag. This is reasonable, since In fact
  // the RACH preamble is sent on 6RB bandwidth so the uplink
  // bandwidth does not need to be configured. 
  m_uePhySapProvider->SendRachPreamble (m_raPreambleId);
  NS_ASSERT (m_subframeNo > 0); // sanity check for subframe starting at 1
  m_raRnti = m_subframeNo - 1;
  NS_LOG_INFO (this << " sent preamble id " << (uint32_t) m_raPreambleId << ", RA-RNTI " << (uint32_t) m_raRnti);
  // 3GPP 36.321 5.1.4 
  Time raWindowBegin = MilliSeconds (3); 
  Time raWindowEnd = MilliSeconds (3 + m_rachConfig.raResponseWindowSize);
  Simulator::Schedule (raWindowBegin, &LteUeMac::StartWaitingForRaResponse, this);
  m_noRaResponseReceivedEvent = Simulator::Schedule (raWindowEnd, &LteUeMac::RaResponseTimeout, this, contention);
}

void 
LteUeMac::StartWaitingForRaResponse ()
{
   NS_LOG_FUNCTION (this);
   m_waitingForRaResponse = true;
}

void 
LteUeMac::RecvRaResponse (BuildRarListElement_s raResponse)
{
  NS_LOG_FUNCTION (this);
  m_waitingForRaResponse = false;
  m_noRaResponseReceivedEvent.Cancel ();
  NS_LOG_INFO ("got RAR for RAPID " << (uint32_t) m_raPreambleId << ", setting T-C-RNTI = " << raResponse.m_rnti);
  m_rnti = raResponse.m_rnti;
  m_cmacSapUser->SetTemporaryCellRnti (m_rnti);
  // in principle we should wait for contention resolution,
  // but in the current LTE model when two or more identical
  // preambles are sent no one is received, so there is no need
  // for contention resolution
  m_cmacSapUser->NotifyRandomAccessSuccessful ();
}

void 
LteUeMac::RaResponseTimeout (bool contention)
{
  NS_LOG_FUNCTION (this << contention);
  m_waitingForRaResponse = false;
  // 3GPP 36.321 5.1.4
  ++m_preambleTransmissionCounter;
  if (m_preambleTransmissionCounter == m_rachConfig.preambleTransMax + 1)
    {
      NS_LOG_INFO ("RAR timeout, preambleTransMax reached => giving up");
      m_cmacSapUser->NotifyRandomAccessFailed ();
    }
  else
    {
      NS_LOG_INFO ("RAR timeout, re-send preamble");
      if (contention)
        {
          RandomlySelectAndSendRaPreamble ();
        }
      else
        {
          SendRaPreamble (contention);
        }
    }
}

void 
LteUeMac::DoConfigureRach (LteUeCmacSapProvider::RachConfig rc)
{
  NS_LOG_FUNCTION (this);
  m_rachConfig = rc;
  m_rachConfigured = true;
}

void 
LteUeMac::DoStartContentionBasedRandomAccessProcedure ()
{
  NS_LOG_FUNCTION (this);

  // 3GPP 36.321 5.1.1
  NS_ASSERT_MSG (m_rachConfigured, "RACH not configured");
  m_preambleTransmissionCounter = 0;
  m_backoffParameter = 0;
  RandomlySelectAndSendRaPreamble ();
}

void 
LteUeMac::DoStartNonContentionBasedRandomAccessProcedure (uint16_t rnti, uint8_t preambleId, uint8_t prachMask)
{
  NS_LOG_FUNCTION (this << " rnti" << rnti);
  NS_ASSERT_MSG (prachMask == 0, "requested PRACH MASK = " << (uint32_t) prachMask << ", but only PRACH MASK = 0 is supported");
  m_rnti = rnti;
  m_raPreambleId = preambleId;
  bool contention = false;
  SendRaPreamble (contention);
}

void
LteUeMac::DoAddLc (uint8_t lcId,  LteUeCmacSapProvider::LogicalChannelConfig lcConfig, LteMacSapUser* msu)
{
  NS_LOG_FUNCTION (this << " lcId" << (uint32_t) lcId);
  NS_ASSERT_MSG (m_lcInfoMap.find (lcId) == m_lcInfoMap.end (), "cannot add channel because LCID " << lcId << " is already present");
  
  LcInfo lcInfo;
  lcInfo.lcConfig = lcConfig;
  lcInfo.macSapUser = msu;
  m_lcInfoMap[lcId] = lcInfo;
}

void
LteUeMac::DoRemoveLc (uint8_t lcId)
{
  NS_LOG_FUNCTION (this << " lcId" << lcId);
  NS_ASSERT_MSG (m_lcInfoMap.find (lcId) == m_lcInfoMap.end (), "could not find LCID " << lcId);
  m_lcInfoMap.erase (lcId);
}

void
LteUeMac::DoReset ()
{
  NS_LOG_FUNCTION (this);
  std::map <uint8_t, LcInfo>::iterator it = m_lcInfoMap.begin ();
  while (it != m_lcInfoMap.end ())
    {
      // don't delete CCCH)
      if (it->first == 0)
        {          
          ++it;
        }
      else
        {
          // note: use of postfix operator preserves validity of iterator
          m_lcInfoMap.erase (it++);
        }
    }
  m_rachConfigured = false;
}

void
LteUeMac::DoReceivePhyPdu (Ptr<Packet> p)
{
  LteRadioBearerTag tag;
  p->RemovePacketTag (tag);
  if (tag.GetRnti () == m_rnti)
    {
      // packet is for the current user
      std::map <uint8_t, LcInfo>::const_iterator it = m_lcInfoMap.find (tag.GetLcid ());
      NS_ASSERT_MSG (it != m_lcInfoMap.end (), "received packet with unknown lcid");
      it->second.macSapUser->ReceivePdu (p);
    }
}


void
LteUeMac::DoReceiveLteControlMessage (Ptr<LteControlMessage> msg)
{
  NS_LOG_FUNCTION (this);
  if (msg->GetMessageType () == LteControlMessage::UL_DCI)
    {
      Ptr<UlDciLteControlMessage> msg2 = DynamicCast<UlDciLteControlMessage> (msg);
      UlDciListElement_s dci = msg2->GetDci ();
<<<<<<< HEAD
      if (dci.m_ndi==1)
=======
      std::map <uint8_t, uint64_t>::iterator itBsr;
      uint16_t activeLcs = 0;
      for (itBsr = m_ulBsrReceived.begin (); itBsr != m_ulBsrReceived.end (); itBsr++)
>>>>>>> e1a774ff
        {
          // New transmission -> retrieve data from RLC
          std::map <uint8_t, uint64_t>::iterator itBsr;
          NS_ASSERT_MSG (m_ulBsrReceived.size () <=4, " Too many LCs (max is 4)");
          uint16_t activeLcs = 0;
          for (itBsr = m_ulBsrReceived.begin (); itBsr != m_ulBsrReceived.end (); itBsr++)
            {
<<<<<<< HEAD
              if ((*itBsr).second > 0)
                {
                  activeLcs++;
=======
              activeLcs++;
            }
        }
      if (activeLcs == 0)
        {
          NS_LOG_ERROR (this << " No active flows for this UL-DCI");
          return;
        }
      std::map <uint8_t, LcInfo>::iterator it;
      uint32_t bytesPerActiveLc = dci.m_tbSize / activeLcs;
      NS_LOG_LOGIC (this << " UE: UL-CQI notified TxOpportunity of " << dci.m_tbSize << " => " << bytesPerActiveLc << " bytes per active LC");
      for (it = m_lcInfoMap.begin (); it!=m_lcInfoMap.end (); it++)
        {
          itBsr = m_ulBsrReceived.find ((*it).first);
          if (((itBsr!=m_ulBsrReceived.end ()) && ((*itBsr).second > 0)))
            {
              NS_LOG_LOGIC (this << "\t" << bytesPerActiveLc << " bytes to LC " << (uint32_t)(*it).first << " queue " << (*itBsr).second);
              (*it).second.macSapUser->NotifyTxOpportunity (bytesPerActiveLc, 0);
              if ((*itBsr).second >=  static_cast<uint64_t> (bytesPerActiveLc))
                {
                  (*itBsr).second -= bytesPerActiveLc;
>>>>>>> e1a774ff
                }
            }
          if (activeLcs == 0)
            {
              NS_LOG_ERROR (this << " No active flows for this UL-DCI");
              return;
            }
          std::map <uint8_t, LteMacSapUser*>::iterator it;
          NS_LOG_FUNCTION (this << " UE: UL-CQI notified TxOpportunity of " << dci.m_tbSize);
          for (it = m_macSapUserMap.begin (); it!=m_macSapUserMap.end (); it++)
            {
              itBsr = m_ulBsrReceived.find ((*it).first);
              if (itBsr!=m_ulBsrReceived.end ())
                {
                  NS_LOG_FUNCTION (this << "\t" << dci.m_tbSize / m_macSapUserMap.size () << " bytes to LC " << (uint16_t)(*it).first << " queue " << (*itBsr).second);
                  (*it).second->NotifyTxOpportunity (dci.m_tbSize / activeLcs, 0, 0); // layer and HARQ ID are not used in UL
                  if ((*itBsr).second >=  static_cast<uint64_t> (dci.m_tbSize / activeLcs))
                    {
                      (*itBsr).second -= dci.m_tbSize / activeLcs;
                    }
                  else
                    {
                      (*itBsr).second = 0;
                    }
                }
            }
        }
      else
        {
          // HARQ retransmission -> retrieve data from HARQ buffer
          NS_LOG_DEBUG (this << " UE MAC RETX HARQ " << (uint16_t)m_harqProcessId);
          Ptr<Packet> pkt = m_miUlHarqProcessesPacket.at (m_harqProcessId);
          m_uePhySapProvider->SendMacPdu (pkt);
          
        }

    }
  else if (msg->GetMessageType () == LteControlMessage::RAR)
    {
      if (m_waitingForRaResponse)
        {
          Ptr<RarLteControlMessage> rarMsg = DynamicCast<RarLteControlMessage> (msg);
          uint16_t raRnti = rarMsg->GetRaRnti ();
          NS_LOG_LOGIC (this << "got RAR with RA-RNTI " << (uint32_t) raRnti << ", expecting " << (uint32_t) m_raRnti);
          if (raRnti == m_raRnti) // RAR corresponds to TX subframe of preamble
            {
              for (std::list<RarLteControlMessage::Rar>::const_iterator it = rarMsg->RarListBegin ();
                   it != rarMsg->RarListEnd ();
                   ++it)
                {
                  if (it->rapId == m_raPreambleId) // RAR is for me
                    {
                      RecvRaResponse (it->rarPayload);
                    }
                }
            }
        }
    }
  else
    {
      NS_LOG_WARN (this << " LteControlMessage not recognized");
    }
}


void
LteUeMac::DoSubframeIndication (uint32_t frameNo, uint32_t subframeNo)
{
  NS_LOG_FUNCTION (this);
  m_frameNo = frameNo;
  m_subframeNo = subframeNo;
  if ((Simulator::Now () >= m_bsrLast + m_bsrPeriodicity) && (m_freshUlBsr==true))
    {
      SendReportBufferStatus ();
      m_bsrLast = Simulator::Now ();
      m_freshUlBsr = false;
      m_harqProcessId = (m_harqProcessId + 1) % HARQ_PERIOD;
    }
}


} // namespace ns3<|MERGE_RESOLUTION|>--- conflicted
+++ resolved
@@ -25,6 +25,7 @@
 #include <ns3/pointer.h>
 #include <ns3/packet.h>
 #include <ns3/packet-burst.h>
+#include <ns3/random-variable.h>
 
 #include "lte-ue-mac.h"
 #include "lte-ue-net-device.h"
@@ -35,6 +36,7 @@
 #include <ns3/lte-common.h>
 
 
+
 NS_LOG_COMPONENT_DEFINE ("LteUeMac");
 
 namespace ns3 {
@@ -200,17 +202,12 @@
 
 LteUeMac::LteUeMac ()
   :  m_bsrPeriodicity (MilliSeconds (1)), // ideal behavior
-<<<<<<< HEAD
-  m_bsrLast (MilliSeconds (0)),
-  m_freshUlBsr (false),
-  m_harqProcessId (0)
-=======
      m_bsrLast (MilliSeconds (0)),
      m_freshUlBsr (false),
+     m_harqProcessId (0),
      m_rnti (0),
      m_rachConfigured (false),
      m_waitingForRaResponse (false)
->>>>>>> e1a774ff
   
 {
   NS_LOG_FUNCTION (this);
@@ -218,6 +215,7 @@
   m_macSapProvider = new UeMemberLteMacSapProvider (this);
   m_cmacSapProvider = new UeMemberLteUeCmacSapProvider (this);
   m_uePhySapUser = new UeMemberLteUePhySapUser (this);
+  m_raPreambleUniformVariable = CreateObject<UniformRandomVariable> ();
 }
 
 
@@ -356,9 +354,8 @@
   NS_LOG_FUNCTION (this);
   // 3GPP 36.321 5.1.1  
   NS_ASSERT_MSG (m_rachConfigured, "RACH not configured");
-  UniformVariable uv;
   // assume that there is no Random Access Preambles group B
-  m_raPreambleId = uv.GetInteger (0, m_rachConfig.numberOfRaPreambles - 1);
+  m_raPreambleId = m_raPreambleUniformVariable->GetInteger (0, m_rachConfig.numberOfRaPreambles - 1);
   bool contention = true;
   SendRaPreamble (contention);
 }
@@ -529,47 +526,16 @@
     {
       Ptr<UlDciLteControlMessage> msg2 = DynamicCast<UlDciLteControlMessage> (msg);
       UlDciListElement_s dci = msg2->GetDci ();
-<<<<<<< HEAD
       if (dci.m_ndi==1)
-=======
-      std::map <uint8_t, uint64_t>::iterator itBsr;
-      uint16_t activeLcs = 0;
-      for (itBsr = m_ulBsrReceived.begin (); itBsr != m_ulBsrReceived.end (); itBsr++)
->>>>>>> e1a774ff
         {
           // New transmission -> retrieve data from RLC
           std::map <uint8_t, uint64_t>::iterator itBsr;
-          NS_ASSERT_MSG (m_ulBsrReceived.size () <=4, " Too many LCs (max is 4)");
           uint16_t activeLcs = 0;
           for (itBsr = m_ulBsrReceived.begin (); itBsr != m_ulBsrReceived.end (); itBsr++)
             {
-<<<<<<< HEAD
               if ((*itBsr).second > 0)
                 {
                   activeLcs++;
-=======
-              activeLcs++;
-            }
-        }
-      if (activeLcs == 0)
-        {
-          NS_LOG_ERROR (this << " No active flows for this UL-DCI");
-          return;
-        }
-      std::map <uint8_t, LcInfo>::iterator it;
-      uint32_t bytesPerActiveLc = dci.m_tbSize / activeLcs;
-      NS_LOG_LOGIC (this << " UE: UL-CQI notified TxOpportunity of " << dci.m_tbSize << " => " << bytesPerActiveLc << " bytes per active LC");
-      for (it = m_lcInfoMap.begin (); it!=m_lcInfoMap.end (); it++)
-        {
-          itBsr = m_ulBsrReceived.find ((*it).first);
-          if (((itBsr!=m_ulBsrReceived.end ()) && ((*itBsr).second > 0)))
-            {
-              NS_LOG_LOGIC (this << "\t" << bytesPerActiveLc << " bytes to LC " << (uint32_t)(*it).first << " queue " << (*itBsr).second);
-              (*it).second.macSapUser->NotifyTxOpportunity (bytesPerActiveLc, 0);
-              if ((*itBsr).second >=  static_cast<uint64_t> (bytesPerActiveLc))
-                {
-                  (*itBsr).second -= bytesPerActiveLc;
->>>>>>> e1a774ff
                 }
             }
           if (activeLcs == 0)
@@ -577,18 +543,19 @@
               NS_LOG_ERROR (this << " No active flows for this UL-DCI");
               return;
             }
-          std::map <uint8_t, LteMacSapUser*>::iterator it;
-          NS_LOG_FUNCTION (this << " UE: UL-CQI notified TxOpportunity of " << dci.m_tbSize);
-          for (it = m_macSapUserMap.begin (); it!=m_macSapUserMap.end (); it++)
+          std::map <uint8_t, LcInfo>::iterator it;
+          uint32_t bytesPerActiveLc = dci.m_tbSize / activeLcs;
+          NS_LOG_LOGIC (this << " UE: UL-CQI notified TxOpportunity of " << dci.m_tbSize << " => " << bytesPerActiveLc << " bytes per active LC");
+          for (it = m_lcInfoMap.begin (); it!=m_lcInfoMap.end (); it++)
             {
               itBsr = m_ulBsrReceived.find ((*it).first);
-              if (itBsr!=m_ulBsrReceived.end ())
+              if (((itBsr!=m_ulBsrReceived.end ()) && ((*itBsr).second > 0)))
                 {
-                  NS_LOG_FUNCTION (this << "\t" << dci.m_tbSize / m_macSapUserMap.size () << " bytes to LC " << (uint16_t)(*it).first << " queue " << (*itBsr).second);
-                  (*it).second->NotifyTxOpportunity (dci.m_tbSize / activeLcs, 0, 0); // layer and HARQ ID are not used in UL
-                  if ((*itBsr).second >=  static_cast<uint64_t> (dci.m_tbSize / activeLcs))
+                  NS_LOG_LOGIC (this << "\t" << bytesPerActiveLc << " bytes to LC " << (uint32_t)(*it).first << " queue " << (*itBsr).second);
+                  (*it).second.macSapUser->NotifyTxOpportunity (bytesPerActiveLc, 0, 0); // layer and HARQ ID are not used in UL
+                  if ((*itBsr).second >=  static_cast<uint64_t> (bytesPerActiveLc))
                     {
-                      (*itBsr).second -= dci.m_tbSize / activeLcs;
+                      (*itBsr).second -= bytesPerActiveLc;
                     }
                   else
                     {
@@ -650,5 +617,12 @@
     }
 }
 
+int64_t
+LteUeMac::AssignStreams (int64_t stream)
+{
+  NS_LOG_FUNCTION (this << stream);
+  m_raPreambleUniformVariable->SetStream (stream);
+  return 1;
+}
 
 } // namespace ns3