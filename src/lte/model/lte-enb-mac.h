/* -*-  Mode: C++; c-file-style: "gnu"; indent-tabs-mode:nil; -*- */
/*
 * Copyright (c) 2011 Centre Tecnologic de Telecomunicacions de Catalunya (CTTC)
 *
 * This program is free software; you can redistribute it and/or modify
 * it under the terms of the GNU General Public License version 2 as
 * published by the Free Software Foundation;
 *
 * This program is distributed in the hope that it will be useful,
 * but WITHOUT ANY WARRANTY; without even the implied warranty of
 * MERCHANTABILITY or FITNESS FOR A PARTICULAR PURPOSE.  See the
 * GNU General Public License for more details.
 *
 * You should have received a copy of the GNU General Public License
 * along with this program; if not, write to the Free Software
 * Foundation, Inc., 59 Temple Place, Suite 330, Boston, MA  02111-1307  USA
 *
 * Author: Marco Miozzo  <marco.miozzo@cttc.es>
 *         Nicola Baldo  <nbaldo@cttc.es>
 */

#ifndef LTE_ENB_MAC_H
#define LTE_ENB_MAC_H


#include <map>
#include <vector>
#include <ns3/lte-common.h>
#include <ns3/lte-mac-sap.h>
#include <ns3/lte-enb-cmac-sap.h>
#include <ns3/ff-mac-csched-sap.h>
#include <ns3/ff-mac-sched-sap.h>
#include <ns3/lte-enb-phy-sap.h>
#include "ns3/traced-value.h"
#include "ns3/trace-source-accessor.h"
#include <ns3/packet.h>

namespace ns3 {

class DlCqiLteControlMessage;
class UlCqiLteControlMessage;
class PdcchMapLteControlMessage;

typedef std::vector <std::vector < Ptr<Packet> > > DlHarqProcessesBuffer_t;

/**
 * This class implements the MAC layer of the eNodeB device
 */
class LteEnbMac :   public Object
{
  friend class EnbMacMemberLteEnbCmacSapProvider;
  friend class EnbMacMemberLteMacSapProvider<LteEnbMac>;
  friend class EnbMacMemberFfMacSchedSapUser;
  friend class EnbMacMemberFfMacCschedSapUser;
  friend class EnbMacMemberLteEnbPhySapUser;

public:
  static TypeId GetTypeId (void);

  LteEnbMac (void);
  virtual ~LteEnbMac (void);
  virtual void DoDispose (void);


  /**
   * \brief Set the scheduler SAP provider
   * \param s a pointer SAP provider of the FF packet scheduler
   */
  void SetFfMacSchedSapProvider (FfMacSchedSapProvider* s);
  /**
   * \brief Get the scheduler SAP user
   * \return a pointer to the SAP user of the scheduler
   */
  FfMacSchedSapUser* GetFfMacSchedSapUser (void);
  /**
   * \brief Set the control scheduler SAP provider
   * \param s a pointer to the control scheduler SAP provider
   */
  void SetFfMacCschedSapProvider (FfMacCschedSapProvider* s);
  /**
   * \brief Get the control scheduler SAP user
   * \return a pointer to the control scheduler SAP user
   */
  FfMacCschedSapUser* GetFfMacCschedSapUser (void);



  /**
   * \brief Set the MAC SAP user
   * \param s a pointer to the MAC SAP user
   */
  void SetLteMacSapUser (LteMacSapUser* s);
  /**
   * \brief Get the MAC SAP provider
   * \return a pointer to the SAP provider of the MAC
   */
  LteMacSapProvider* GetLteMacSapProvider (void);
  /**
   * \brief Set the control MAC SAP user
   * \param s a pointer to the control MAC SAP user
   */
  void SetLteEnbCmacSapUser (LteEnbCmacSapUser* s);
  /**
   * \brief Get the control MAC SAP provider
   * \return a pointer to the control MAC SAP provider
   */
  LteEnbCmacSapProvider* GetLteEnbCmacSapProvider (void);


  /**
  * \brief Get the eNB-PHY SAP User
  * \return a pointer to the SAP User of the PHY
  */
  LteEnbPhySapUser* GetLteEnbPhySapUser ();

  /**
  * \brief Set the PHY SAP Provider
  * \param s a pointer to the PHY SAP provider
  */
  void SetLteEnbPhySapProvider (LteEnbPhySapProvider* s);


private:

  /**
  * \brief Receive a DL CQI ideal control message
  * \param msg the DL CQI message
  */
  void ReceiveDlCqiLteControlMessage  (Ptr<DlCqiLteControlMessage> msg);

  void DoReceiveLteControlMessage (Ptr<LteControlMessage> msg);

  /**
  * \brief Receive a CE element containing the buffer status report
  * \param msg the BSR message
  */
  void ReceiveBsrMessage  (MacCeListElement_s bsr);

 
  void DoUlCqiReport (FfMacSchedSapProvider::SchedUlCqiInfoReqParameters ulcqi);



  // forwarded from LteEnbCmacSapProvider
  void DoConfigureMac (uint8_t ulBandwidth, uint8_t dlBandwidth);
  void DoAddUe (uint16_t rnti);
  void DoRemoveUe (uint16_t rnti);
  void DoAddLc (LteEnbCmacSapProvider::LcInfo lcinfo, LteMacSapUser* msu);
  void DoReconfigureLc (LteEnbCmacSapProvider::LcInfo lcinfo);
  void DoReleaseLc (uint16_t  rnti, uint8_t lcid);
  void DoUeUpdateConfigurationReq (LteEnbCmacSapProvider::UeConfig params);
  LteEnbCmacSapProvider::RachConfig DoGetRachConfig ();
  LteEnbCmacSapProvider::AllocateNcRaPreambleReturnValue DoAllocateNcRaPreamble ();

  // forwarded from LteMacSapProvider
  void DoTransmitPdu (LteMacSapProvider::TransmitPduParameters);
  void DoReportBufferStatus (LteMacSapProvider::ReportBufferStatusParameters);


  // forwarded from FfMacCchedSapUser
  void DoCschedCellConfigCnf (FfMacCschedSapUser::CschedCellConfigCnfParameters params);
  void DoCschedUeConfigCnf (FfMacCschedSapUser::CschedUeConfigCnfParameters params);
  void DoCschedLcConfigCnf (FfMacCschedSapUser::CschedLcConfigCnfParameters params);
  void DoCschedLcReleaseCnf (FfMacCschedSapUser::CschedLcReleaseCnfParameters params);
  void DoCschedUeReleaseCnf (FfMacCschedSapUser::CschedUeReleaseCnfParameters params);
  void DoCschedUeConfigUpdateInd (FfMacCschedSapUser::CschedUeConfigUpdateIndParameters params);
  void DoCschedCellConfigUpdateInd (FfMacCschedSapUser::CschedCellConfigUpdateIndParameters params);

  // forwarded from FfMacSchedSapUser
  void DoSchedDlConfigInd (FfMacSchedSapUser::SchedDlConfigIndParameters ind);
  void DoSchedUlConfigInd (FfMacSchedSapUser::SchedUlConfigIndParameters params);

  // forwarded from LteEnbPhySapUser
  void DoSubframeIndication (uint32_t frameNo, uint32_t subframeNo);
  void DoReceiveRachPreamble (uint8_t prachId);

public:
  // legacy public for use the Phy callback
  void DoReceivePhyPdu (Ptr<Packet> p);

private:
<<<<<<< HEAD
  void DoUlInfoListElementHarqFeeback (UlInfoListElement_s params);
  void DoDlInfoListElementHarqFeeback (DlInfoListElement_s params);
=======
>>>>>>> e1a774ff
  std::map <LteFlowId_t, LteMacSapUser*> m_rlcAttached;

  std::vector <CqiListElement_s> m_dlCqiReceived; // DL-CQI received
  std::vector <FfMacSchedSapProvider::SchedUlCqiInfoReqParameters> m_ulCqiReceived; // UL-CQI received
  std::vector <MacCeListElement_s> m_ulCeReceived; // CE received (BSR up to now)

  std::vector <DlInfoListElement_s> m_dlInfoListReceived; // DL HARQ feedback received

  std::vector <UlInfoListElement_s> m_ulInfoListReceived; // UL HARQ feedback received


  /*
  * Map of UE's info element (see 4.3.12 of FF MAC Scheduler API)
  */
//   std::map <uint16_t,UlInfoListElement_s> m_ulInfoListElements; 



  LteMacSapProvider* m_macSapProvider;
  LteEnbCmacSapProvider* m_cmacSapProvider;
  LteMacSapUser* m_macSapUser;
  LteEnbCmacSapUser* m_cmacSapUser;


  FfMacSchedSapProvider* m_schedSapProvider;
  FfMacCschedSapProvider* m_cschedSapProvider;
  FfMacSchedSapUser* m_schedSapUser;
  FfMacCschedSapUser* m_cschedSapUser;

  // PHY-SAP
  LteEnbPhySapProvider* m_enbPhySapProvider;
  LteEnbPhySapUser* m_enbPhySapUser;

  uint32_t m_frameNo;
  uint32_t m_subframeNo;
  /**
   * Trace information regarding DL scheduling
   * Frame number, Subframe number, RNTI, MCS of TB1, size of TB1,
   * MCS of TB2 (0 if not present), size of TB2 (0 if not present)
   */
  TracedCallback<uint32_t, uint32_t, uint16_t, uint8_t, uint16_t, uint8_t, uint16_t> m_dlScheduling;
  /**
   * Trace information regarding UL scheduling
   * Frame number, Subframe number, RNTI, MCS of TB, size of TB
   */
  TracedCallback<uint32_t, uint32_t, uint16_t, uint8_t, uint16_t> m_ulScheduling;
  
  uint8_t m_macChTtiDelay; // delay of MAC, PHY and channel in terms of TTIs


  std::map <uint16_t, DlHarqProcessesBuffer_t> m_miDlHarqProcessesPackets; // Packet under trasmission of the DL HARQ process
  
  uint8_t m_numberOfRaPreambles;
  uint8_t m_preambleTransMax;
  uint8_t m_raResponseWindowSize;

  /**
   * map storing as key the random acccess preamble IDs allocated for
   * non-contention based access, and as value the expiration time of
   * this allocation (so that stale preambles can be reused).
   * 
   */
  std::map<uint8_t, Time> m_allocatedNcRaPreambleMap;
 
  std::map<uint8_t, uint32_t> m_receivedRachPreambleCount;
};

} // end namespace ns3

#endif /* LTE_ENB_MAC_ENTITY_H */<|MERGE_RESOLUTION|>--- conflicted
+++ resolved
@@ -179,11 +179,8 @@
   void DoReceivePhyPdu (Ptr<Packet> p);
 
 private:
-<<<<<<< HEAD
   void DoUlInfoListElementHarqFeeback (UlInfoListElement_s params);
   void DoDlInfoListElementHarqFeeback (DlInfoListElement_s params);
-=======
->>>>>>> e1a774ff
   std::map <LteFlowId_t, LteMacSapUser*> m_rlcAttached;
 
   std::vector <CqiListElement_s> m_dlCqiReceived; // DL-CQI received
