--- conflicted
+++ resolved
@@ -97,17 +97,6 @@
 
   Ptr<Node> m_node;
 
-<<<<<<< HEAD
-  TracedCallback<Ptr<const Packet>, const Mac48Address&> m_macTxTrace;
-  // TracedCallback<Ptr<const Packet>, const Mac48Address&> m_macTxDropTrace;
-  // TracedCallback<Ptr<const Packet>, const Mac48Address&> m_macPromiscRxTrace;
-  TracedCallback<Ptr<const Packet>, const Mac48Address&> m_macRxTrace;
-
-  NetDevice::ReceiveCallback m_rxCallback;
-  NetDevice::PromiscReceiveCallback m_promiscRxCallback;
-  GenericPhyTxStartCallback m_phyMacTxStartCallback;
-=======
->>>>>>> a7ef5435
   TracedCallback<> m_linkChangeCallbacks;
 
   uint32_t m_ifIndex;
