--- conflicted
+++ resolved
@@ -109,10 +109,10 @@
         {
           (*it)->End (); 
         }
-    }
-  for (std::list<Ptr<LteSinrChunkProcessor> >::const_iterator it = m_interfChunkProcessorList.begin (); it != m_interfChunkProcessorList.end (); ++it)
-    {
-      (*it)->End ();
+      for (std::list<Ptr<LteSinrChunkProcessor> >::const_iterator it = m_interfChunkProcessorList.begin (); it != m_interfChunkProcessorList.end (); ++it)
+        {
+          (*it)->End ();
+        }
     }
 }
 
@@ -176,22 +176,18 @@
 
       SpectrumValue interf =  (*m_allSignals) - (*m_rxSignal) + (*m_noise);
 
-      SpectrumValue sinr = (*m_rxSignal) / ((*m_allSignals) - (*m_rxSignal) + (*m_noise));
+      SpectrumValue sinr = (*m_rxSignal) / interf;
       Time duration = Now () - m_lastChangeTime;
       for (std::list<Ptr<LteSinrChunkProcessor> >::const_iterator it = m_sinrChunkProcessorList.begin (); it != m_sinrChunkProcessorList.end (); ++it)
         {
           (*it)->EvaluateSinrChunk (sinr, duration);
         }
-<<<<<<< HEAD
-
       for (std::list<Ptr<LteSinrChunkProcessor> >::const_iterator it = m_interfChunkProcessorList.begin (); it != m_interfChunkProcessorList.end (); ++it)
         {
           NS_LOG_DEBUG (this << "ConditionallyEvaluateChunk INTERF ");
           (*it)->EvaluateSinrChunk (interf, duration);
         }
-=======
       m_lastChangeTime = Now ();
->>>>>>> e1a774ff
     }
   else
     {
