--- conflicted
+++ resolved
@@ -173,7 +173,93 @@
 
 
 
-<<<<<<< HEAD
+// ----------------------------------------------------------------------------------------------------------
+
+
+RachPreambleLteControlMessage::RachPreambleLteControlMessage (void)
+{
+  SetMessageType (LteControlMessage::RACH_PREAMBLE);
+}
+
+void
+RachPreambleLteControlMessage::SetRapId (uint32_t rapId)
+{
+  m_rapId = rapId;
+}
+
+uint32_t 
+RachPreambleLteControlMessage::GetRapId () const
+{
+  return m_rapId;
+}
+
+
+// ----------------------------------------------------------------------------------------------------------
+
+
+RarLteControlMessage::RarLteControlMessage (void)
+{
+  SetMessageType (LteControlMessage::RAR);
+}
+
+
+void
+RarLteControlMessage::SetRaRnti (uint16_t raRnti)
+{
+  m_raRnti = raRnti;
+}
+
+uint16_t 
+RarLteControlMessage::GetRaRnti () const
+{
+  return m_raRnti;
+}
+
+
+void
+RarLteControlMessage::AddRar (Rar rar)
+{
+  m_rarList.push_back (rar);
+}
+
+std::list<RarLteControlMessage::Rar>::const_iterator 
+RarLteControlMessage::RarListBegin () const
+{
+  return m_rarList.begin ();
+}
+
+std::list<RarLteControlMessage::Rar>::const_iterator 
+RarLteControlMessage::RarListEnd () const
+{
+  return m_rarList.end ();
+}
+
+
+// ----------------------------------------------------------------------------------------------------------
+
+
+
+MibLteControlMessage::MibLteControlMessage (void)
+{
+  SetMessageType (LteControlMessage::MIB);
+}
+
+
+void
+MibLteControlMessage::SetMib (LteRrcSap::MasterInformationBlock  mib)
+{
+  m_mib = mib;
+}
+
+LteRrcSap::MasterInformationBlock 
+MibLteControlMessage::GetMib () const
+{
+  return m_mib;
+}
+
+
+
+
 // ---------------------------------------------------------------------------
 
 
@@ -201,92 +287,5 @@
   return m_dlInfoListElement;
 }
 
-=======
-// ----------------------------------------------------------------------------------------------------------
-
-
-RachPreambleLteControlMessage::RachPreambleLteControlMessage (void)
-{
-  SetMessageType (LteControlMessage::RACH_PREAMBLE);
-}
-
-void
-RachPreambleLteControlMessage::SetRapId (uint32_t rapId)
-{
-  m_rapId = rapId;
-}
-
-uint32_t 
-RachPreambleLteControlMessage::GetRapId () const
-{
-  return m_rapId;
-}
-
-
-// ----------------------------------------------------------------------------------------------------------
-
-
-RarLteControlMessage::RarLteControlMessage (void)
-{
-  SetMessageType (LteControlMessage::RAR);
-}
-
-
-void
-RarLteControlMessage::SetRaRnti (uint16_t raRnti)
-{
-  m_raRnti = raRnti;
-}
-
-uint16_t 
-RarLteControlMessage::GetRaRnti () const
-{
-  return m_raRnti;
-}
-
-
-void
-RarLteControlMessage::AddRar (Rar rar)
-{
-  m_rarList.push_back (rar);
-}
-
-std::list<RarLteControlMessage::Rar>::const_iterator 
-RarLteControlMessage::RarListBegin () const
-{
-  return m_rarList.begin ();
-}
-
-std::list<RarLteControlMessage::Rar>::const_iterator 
-RarLteControlMessage::RarListEnd () const
-{
-  return m_rarList.end ();
-}
-
-
-// ----------------------------------------------------------------------------------------------------------
-
-
-
-MibLteControlMessage::MibLteControlMessage (void)
-{
-  SetMessageType (LteControlMessage::MIB);
-}
-
-
-void
-MibLteControlMessage::SetMib (LteRrcSap::MasterInformationBlock  mib)
-{
-  m_mib = mib;
-}
-
-LteRrcSap::MasterInformationBlock 
-MibLteControlMessage::GetMib () const
-{
-  return m_mib;
-}
-
-
->>>>>>> e1a774ff
 
 } // namespace ns3
