--- conflicted
+++ resolved
@@ -136,13 +136,9 @@
     m_nrFrames (0),
     m_nrSubFrames (0),
     m_srsPeriodicity (0),
-<<<<<<< HEAD
+    m_srsStartTime (Seconds (0)),
     m_currentSrsOffset (0),
     m_interferenceSampleCounter (0)
-=======
-    m_srsStartTime (Seconds (0)),
-    m_currentSrsOffset (0)
->>>>>>> e1a774ff
 {
   m_enbPhySapProvider = new EnbMemberLteEnbPhySapProvider (this);
   m_enbCphySapProvider = new MemberLteEnbCphySapProvider<LteEnbPhy> (this);
