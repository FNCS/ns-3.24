/* -*- Mode:C++; c-file-style:"gnu"; indent-tabs-mode:nil; -*- */
/*
 * Copyright (c) 2010 TELEMATICS LAB, DEE - Politecnico di Bari
 *
 * This program is free software; you can redistribute it and/or modify
 * it under the terms of the GNU General Public License version 2 as
 * published by the Free Software Foundation;
 *
 * This program is distributed in the hope that it will be useful,
 * but WITHOUT ANY WARRANTY; without even the implied warranty of
 * MERCHANTABILITY or FITNESS FOR A PARTICULAR PURPOSE.  See the
 * GNU General Public License for more details.
 *
 * You should have received a copy of the GNU General Public License
 * along with this program; if not, write to the Free Software
 * Foundation, Inc., 59 Temple Place, Suite 330, Boston, MA  02111-1307  USA
 *
 * Author: Giuseppe Piro  <g.piro@poliba.it>
 *         Nicola Baldo <nbaldo@cttc.es>
 */

#include <map>
#include <cmath>

<<<<<<< HEAD
namespace ns3 {

Ptr<SpectrumModel> LteDownlinkSpectrumModel;
Ptr<SpectrumModel> LteUplinkSpectrumModel;

class static_LteDownlinkSpectrumModel_initializer
{
public:
  static_LteDownlinkSpectrumModel_initializer ()
  {

    /*
     * Operating  Bands for the DL: 2110 MHz – 2170 MHz
     * see for details TR.36.101 - Tab 5.5-1
     *
     */

    std::vector<double> freqs;
    for (int i = 0; i < 100; ++i)
      {

        double centralFrequencyOfPRB = 2.110 + (i * 0.00018);
        freqs.push_back (centralFrequencyOfPRB * 1e9);
      }

    LteDownlinkSpectrumModel = Create<SpectrumModel> (freqs);
  }

} static_LteDownlinkSpectrumModel_initializer_instance;
=======
#include <ns3/log.h>
#include <ns3/fatal-error.h>

#include "lte-spectrum-value-helper.h"
>>>>>>> bb01f3de

NS_LOG_COMPONENT_DEFINE ("LteSpectrumValueHelper");

namespace ns3 {

/**
 * Table 5.7.3-1 "E-UTRA channel numbers" from 3GPP TS 36.101
 * The table was converted to C syntax doing a cut & paste from TS 36.101 and running the following filter:
 * awk '{if ((NR % 7) == 1) printf("{"); printf ("%s",$0); if ((NR % 7) == 0) printf("},\n"); else printf(", ");}' | sed 's/ – /, /g' 
 */
struct EutraChannelNumbers
{
<<<<<<< HEAD
public:
  static_LteUplinkSpectrumModel_initializer ()
  {

    /*
     * Operating  Bands for the UL: 1920 MHz – 1980 MHz
     * see for details TR.36.101 - Tab 5.5-1
     *
     */
=======
  uint8_t band;
  double fDlLow;
  uint16_t nOffsDl; 
  uint16_t rangeNdl1;
  uint16_t rangeNdl2;
  double fUlLow;
  uint16_t nOffsUl; 
  uint16_t rangeNul1;
  uint16_t rangeNul2;
} g_eutraChannelNumbers[] = {
  { 1, 2110, 0, 0, 599, 1920, 18000, 18000, 18599},
  { 2, 1930, 600, 600, 1199, 1850, 18600, 18600, 19199},
  { 3, 1805, 1200, 1200, 1949, 1710, 19200, 19200, 19949},
  { 4, 2110, 1950, 1950, 2399, 1710, 19950, 19950, 20399},
  { 5, 869, 2400, 2400, 2649, 824, 20400, 20400, 20649},
  { 6, 875, 2650, 2650, 2749, 830, 20650, 20650, 20749},
  { 7, 2620, 2750, 2750, 3449, 2500, 20750, 20750, 21449},
  { 8, 925, 3450, 3450, 3799, 880, 21450, 21450, 21799},
  { 9, 1844.9, 3800, 3800, 4149, 1749.9, 21800, 21800, 22149},
  { 10, 2110, 4150, 4150, 4749, 1710, 22150, 22150, 22749},
  { 11, 1475.9, 4750, 4750, 4949, 1427.9, 22750, 22750, 22949},
  { 12, 728, 5000, 5000, 5179, 698, 23000, 23000, 23179},
  { 13, 746, 5180, 5180, 5279, 777, 23180, 23180, 23279},
  { 14, 758, 5280, 5280, 5379, 788, 23280, 23280, 23379},
  { 17, 734, 5730, 5730, 5849, 704, 23730, 23730, 23849},
  { 18, 860, 5850, 5850, 5999, 815, 23850, 23850, 23999},
  { 19, 875, 6000, 6000, 6149, 830, 24000, 24000, 24149},
  { 20, 791, 6150, 6150, 6449, 832, 24150, 24150 - 24449},
  { 21, 1495.9, 6450, 6450, 6599, 1447.9, 24450, 24450, 24599},
  { 33, 1900, 36000, 36000, 36199, 1900, 36000, 36000, 36199},
  { 34, 2010, 36200, 36200, 36349, 2010, 36200, 36200, 36349},
  { 35, 1850, 36350, 36350, 36949, 1850, 36350, 36350, 36949},
  { 36, 1930, 36950, 36950, 37549, 1930, 36950, 36950, 37549},
  { 37, 1910, 37550, 37550, 37749, 1910, 37550, 37550, 37749},
  { 38, 2570, 37750, 37750, 38249, 2570, 37750, 37750, 38249},
  { 39, 1880, 38250, 38250, 38649, 1880, 38250, 38250, 38649},
  { 40, 2300, 38650, 38650, 39649, 2300, 38650, 38650, 39649}
};

#define NUM_EUTRA_BANDS (sizeof (g_eutraChannelNumbers) / sizeof (EutraChannelNumbers))

double 
LteSpectrumValueHelper::GetCarrierFrequency (uint16_t earfcn)
{
  NS_LOG_FUNCTION (earfcn);
  if (earfcn < 7000)
    {
      // FDD downlink
      return GetDownlinkCarrierFrequency (earfcn);
    }
  else 
    {
      // either FDD uplink or TDD (for which uplink & downlink have same frequency)
      return GetUplinkCarrierFrequency (earfcn);
    }
}
>>>>>>> bb01f3de

double 
LteSpectrumValueHelper::GetDownlinkCarrierFrequency (uint16_t nDl)
{
  NS_LOG_FUNCTION (nDl);
  for (uint16_t i = 0; i < NUM_EUTRA_BANDS; ++i)
    {
      if ((g_eutraChannelNumbers[i].rangeNdl1 <= nDl)
          && (g_eutraChannelNumbers[i].rangeNdl2 >= nDl))
        {
          NS_LOG_LOGIC ("entry " << i << " fDlLow=" << g_eutraChannelNumbers[i].fDlLow);
          return 1.0e6 * (g_eutraChannelNumbers[i].fDlLow + 0.1 * (nDl - g_eutraChannelNumbers[i].nOffsDl));
        }
    }
  NS_LOG_ERROR ("invalid EARFCN " << nDl);
  return 0.0;
}

<<<<<<< HEAD
        double centralFrequencyOfPRB = 1.920 + (i * 0.00018);
        freqs.push_back (centralFrequencyOfPRB * 1e9);
      }
=======
double 
LteSpectrumValueHelper::GetUplinkCarrierFrequency (uint16_t nUl)
{
  NS_LOG_FUNCTION (nUl);
  for (uint16_t i = 0; i < NUM_EUTRA_BANDS; ++i)
    {
      if ((g_eutraChannelNumbers[i].rangeNul1 <= nUl)
          && (g_eutraChannelNumbers[i].rangeNul2 >= nUl))
        {
          NS_LOG_LOGIC ("entry " << i << " fUlLow=" << g_eutraChannelNumbers[i].fUlLow);
          return 1.0e6 * (g_eutraChannelNumbers[i].fUlLow + 0.1 * (nUl - g_eutraChannelNumbers[i].nOffsUl));
        }
    }
  NS_LOG_ERROR ("invalid EARFCN " << nUl);
  return 0.0;
}
>>>>>>> bb01f3de

double 
LteSpectrumValueHelper::GetChannelBandwidth (uint8_t transmissionBandwidth)
{
  NS_LOG_FUNCTION ((uint16_t) transmissionBandwidth);
  switch (transmissionBandwidth)
    { 
    case 6:
      return 1.4e6;
    case 15:
      return 3.0e6;
    case 25:
      return 5.0e6;
    case 50:
      return 10.0e6;
    case 75:
      return 15.0e6;
    case 100:
      return 20.0e6;
    default:
      NS_FATAL_ERROR ("invalid bandwidth value " << (uint16_t) transmissionBandwidth);
    }
}




struct LteSpectrumModelId
{
  LteSpectrumModelId (uint16_t f, uint8_t b);
  uint16_t earfcn;
  uint8_t  bandwidth;
};

LteSpectrumModelId::LteSpectrumModelId (uint16_t f, uint8_t b)
  : earfcn (f), 
    bandwidth (b)
{
}

bool
operator < (const LteSpectrumModelId& a, const LteSpectrumModelId& b)
{
  return ( (a.earfcn < b.earfcn) || ( (a.earfcn == b.earfcn) && (a.bandwidth < b.bandwidth) ) );
}
 

static std::map<LteSpectrumModelId, Ptr<SpectrumModel> > g_lteSpectrumModelMap;


Ptr<SpectrumModel>
LteSpectrumValueHelper::GetSpectrumModel (uint16_t earfcn, uint8_t txBandwidthConfiguration)
{
  NS_LOG_FUNCTION (earfcn << (uint16_t) txBandwidthConfiguration);
  Ptr<SpectrumModel> ret;
  LteSpectrumModelId key (earfcn, txBandwidthConfiguration);
  std::map<LteSpectrumModelId, Ptr<SpectrumModel> >::iterator it = g_lteSpectrumModelMap.find (key);
  if (it != g_lteSpectrumModelMap.end ())
    {
      ret = it->second;
    }
  else
    {
      double fc = GetCarrierFrequency (earfcn);
      NS_ASSERT_MSG (fc != 0, "invalid EARFCN=" << earfcn);

      double f = fc - (txBandwidthConfiguration * 180e3 / 2.0);
      Bands rbs;
      for (uint8_t numrb = 0; numrb < txBandwidthConfiguration; ++numrb)
        {
          BandInfo rb; 
          rb.fl = f;
          f += 90e3;
          rb.fc = f;
          f += 90e3;
          rb.fh = f;
          rbs.push_back (rb);
        }
      ret = Create<SpectrumModel> (rbs);
      g_lteSpectrumModelMap.insert (std::pair<LteSpectrumModelId, Ptr<SpectrumModel> > (key, ret));
    }
  NS_LOG_LOGIC ("returning SpectrumModel::GetUid () == " << ret->GetUid ());
  return ret;
}

// just needed to log a std::vector<int> properly...
std::ostream&
operator << (std::ostream& os, const std::vector<int>& v)
{
  std::vector<int>::const_iterator it = v.begin ();
  while (it != v.end ())
    {
      os << *it << " " ;
      ++it;
    }
  os << std::endl;
  return os;
}


Ptr<SpectrumValue> 
LteSpectrumValueHelper::CreateTxPowerSpectralDensity (uint16_t earfcn, uint8_t txBandwidthConfiguration, double powerTx, std::vector <int> activeRbs)
{
  NS_LOG_FUNCTION (earfcn << (uint16_t) txBandwidthConfiguration << powerTx << activeRbs);

  Ptr<SpectrumModel> model = GetSpectrumModel (earfcn, txBandwidthConfiguration);
  Ptr<SpectrumValue> txPsd = Create <SpectrumValue> (model);

  // powerTx is expressed in dBm. We must convert it into natural unit.
  double powerTxW = pow (10., (powerTx - 30) / 10);

  double txPowerDensity = (powerTxW / (txBandwidthConfiguration * 180000));

  for (std::vector <int>::iterator it = activeRbs.begin (); it != activeRbs.end (); it++)
    {
      int rbId = (*it);
      (*txPsd)[rbId] = txPowerDensity;
    }

  NS_LOG_LOGIC (*txPsd);

  return txPsd;
}


Ptr<SpectrumValue>
LteSpectrumValueHelper::CreateNoisePowerSpectralDensity (uint16_t earfcn, uint8_t txBandwidthConfiguration, double noiseFigure)
{
  NS_LOG_FUNCTION (earfcn << (uint16_t) txBandwidthConfiguration << noiseFigure);
  Ptr<SpectrumModel> model = GetSpectrumModel (earfcn, txBandwidthConfiguration);
  return CreateNoisePowerSpectralDensity (noiseFigure, model);
}

Ptr<SpectrumValue>
LteSpectrumValueHelper::CreateNoisePowerSpectralDensity (double noiseFigureDb, Ptr<SpectrumModel> spectrumModel)
{
  NS_LOG_FUNCTION (noiseFigureDb << spectrumModel);


  // see "LTE - From theory to practice"
  // Section 22.4.4.2 Thermal Noise and Receiver Noise Figure
  const double kT_dBm_Hz = -174.0;  // dBm/Hz
  double kT_W_Hz = pow (10.0, (kT_dBm_Hz - 30) / 10.0);
  double noiseFigureLinear = pow (10.0, noiseFigureDb / 10.0);
  double noisePowerSpectralDensity =  kT_W_Hz * noiseFigureLinear;

  Ptr<SpectrumValue> noisePsd = Create <SpectrumValue> (spectrumModel);
  (*noisePsd) = noisePowerSpectralDensity;
  return noisePsd;
}

} // namespace ns3<|MERGE_RESOLUTION|>--- conflicted
+++ resolved
@@ -22,42 +22,10 @@
 #include <map>
 #include <cmath>
 
-<<<<<<< HEAD
-namespace ns3 {
-
-Ptr<SpectrumModel> LteDownlinkSpectrumModel;
-Ptr<SpectrumModel> LteUplinkSpectrumModel;
-
-class static_LteDownlinkSpectrumModel_initializer
-{
-public:
-  static_LteDownlinkSpectrumModel_initializer ()
-  {
-
-    /*
-     * Operating  Bands for the DL: 2110 MHz – 2170 MHz
-     * see for details TR.36.101 - Tab 5.5-1
-     *
-     */
-
-    std::vector<double> freqs;
-    for (int i = 0; i < 100; ++i)
-      {
-
-        double centralFrequencyOfPRB = 2.110 + (i * 0.00018);
-        freqs.push_back (centralFrequencyOfPRB * 1e9);
-      }
-
-    LteDownlinkSpectrumModel = Create<SpectrumModel> (freqs);
-  }
-
-} static_LteDownlinkSpectrumModel_initializer_instance;
-=======
 #include <ns3/log.h>
 #include <ns3/fatal-error.h>
 
 #include "lte-spectrum-value-helper.h"
->>>>>>> bb01f3de
 
 NS_LOG_COMPONENT_DEFINE ("LteSpectrumValueHelper");
 
@@ -70,17 +38,6 @@
  */
 struct EutraChannelNumbers
 {
-<<<<<<< HEAD
-public:
-  static_LteUplinkSpectrumModel_initializer ()
-  {
-
-    /*
-     * Operating  Bands for the UL: 1920 MHz – 1980 MHz
-     * see for details TR.36.101 - Tab 5.5-1
-     *
-     */
-=======
   uint8_t band;
   double fDlLow;
   uint16_t nOffsDl; 
@@ -137,7 +94,6 @@
       return GetUplinkCarrierFrequency (earfcn);
     }
 }
->>>>>>> bb01f3de
 
 double 
 LteSpectrumValueHelper::GetDownlinkCarrierFrequency (uint16_t nDl)
@@ -156,11 +112,6 @@
   return 0.0;
 }
 
-<<<<<<< HEAD
-        double centralFrequencyOfPRB = 1.920 + (i * 0.00018);
-        freqs.push_back (centralFrequencyOfPRB * 1e9);
-      }
-=======
 double 
 LteSpectrumValueHelper::GetUplinkCarrierFrequency (uint16_t nUl)
 {
@@ -177,7 +128,6 @@
   NS_LOG_ERROR ("invalid EARFCN " << nUl);
   return 0.0;
 }
->>>>>>> bb01f3de
 
 double 
 LteSpectrumValueHelper::GetChannelBandwidth (uint8_t transmissionBandwidth)
