--- conflicted
+++ resolved
@@ -212,40 +212,6 @@
   Config::SetDefault ("ns3::LteSpectrumPhy::DataErrorModelEnabled", BooleanValue (false));  
   Config::SetDefault ("ns3::LteAmc::AmcModel", EnumValue (LteAmc::PiroEW2010));
   Config::SetDefault ("ns3::LteAmc::Ber", DoubleValue (0.00005));
-<<<<<<< HEAD
-  Config::SetDefault ("ns3::LteSpectrumPhy::CtrlErrorModelEnabled", BooleanValue (false));
-  Config::SetDefault ("ns3::LteSpectrumPhy::DataErrorModelEnabled", BooleanValue (false));  LogComponentDisableAll (LOG_LEVEL_ALL);
-  //   LogComponentEnable ("LteEnbRrc", LOG_LEVEL_ALL);
-  //   LogComponentEnable ("LteUeRrc", LOG_LEVEL_ALL);
-//     LogComponentEnable ("LteEnbMac", LOG_LEVEL_ALL);
-  //   LogComponentEnable ("LteUeMac", LOG_LEVEL_ALL);
-//     LogComponentEnable ("LteRlc", LOG_LEVEL_ALL);
-//
-//   LogComponentEnable ("LtePhy", LOG_LEVEL_ALL);
-//   LogComponentEnable ("LteEnbPhy", LOG_LEVEL_ALL);
-//   LogComponentEnable ("LteUePhy", LOG_LEVEL_ALL);
-
-  //   LogComponentEnable ("LteSpectrumPhy", LOG_LEVEL_ALL);
-  //   LogComponentEnable ("LteInterference", LOG_LEVEL_ALL);
-  //   LogComponentEnable ("LteSinrChunkProcessor", LOG_LEVEL_ALL);
-  // 
-  //   LogComponentEnable ("LtePropagationLossModel", LOG_LEVEL_ALL);
-  //   LogComponentEnable ("LossModel", LOG_LEVEL_ALL);
-  //   LogComponentEnable ("ShadowingLossModel", LOG_LEVEL_ALL);
-  //   LogComponentEnable ("PenetrationLossModel", LOG_LEVEL_ALL);
-  //   LogComponentEnable ("MultipathLossModel", LOG_LEVEL_ALL);
-  //   LogComponentEnable ("PathLossModel", LOG_LEVEL_ALL);
-  // 
-  //   LogComponentEnable ("LteNetDevice", LOG_LEVEL_ALL);
-  //   LogComponentEnable ("LteUeNetDevice", LOG_LEVEL_ALL);
-  //   LogComponentEnable ("LteEnbNetDevice", LOG_LEVEL_ALL);
-
-//     LogComponentEnable ("PfFfMacScheduler", LOG_LEVEL_ALL);
-  LogComponentEnable ("LenaTestPfFfMacCheduler", LOG_LEVEL_ALL);
-  //   LogComponentEnable ("LteAmc", LOG_LEVEL_ALL);
-//     LogComponentEnable ("RadioBearerStatsCalculator", LOG_LEVEL_ALL);
-=======
->>>>>>> e1a774ff
 
   /**
    * Initialize Simulation Scenario: 1 eNB and m_nUser UEs
