--- conflicted
+++ resolved
@@ -481,13 +481,6 @@
 
   msg.measConfig.measIdToRemoveList.push_back (4);
   msg.measConfig.measIdToRemoveList.push_back (18);
-<<<<<<< HEAD
- 
-  // TODO: Test the following:
-  // std::list<MeasObjectToAddMod> measObjectToAddModList;
-  // std::list<ReportConfigToAddMod> reportConfigToAddModList;
-  // std::list<MeasIdToAddMod> measIdToAddModList;
-=======
 
   // Set measObjectToAddModList
   LteRrcSap::MeasObjectToAddMod measObjectToAddMod;
@@ -546,7 +539,6 @@
   measIdToAddMod2.reportConfigId = 12;
   msg.measConfig.measIdToAddModList.push_back (measIdToAddMod);
   msg.measConfig.measIdToAddModList.push_back (measIdToAddMod2);
->>>>>>> 11b6a147
 
   msg.haveMobilityControlInfo = true;
   msg.mobilityControlInfo.targetPhysCellId = 4;
