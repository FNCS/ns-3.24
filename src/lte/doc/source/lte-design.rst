.. include:: replace.txt


++++++++++++++++++++++++++
 Design Documentation
++++++++++++++++++++++++++


-----------------------
Overall Architecture 
-----------------------

The overall architecture of the LENA simulation model is depicted in
the figure :ref:`fig-epc-topology`. There are two main components:

 * the LTE Model. This model includes the LTE Radio Protocol
   stack (RRC, PDCP, RLC, MAC, PHY). These entities reside entirely within the
   UE and the eNB nodes.

* the EPC Model. This models includes core network
  interfaces, protocols and entities. These entities and protocols
  reside within the SGW, PGW and MME nodes, and partially within the
  eNB nodes.


Each component of the overall architecture is explained in detail in
the following subsections.



.. _fig-epc-topology:
   
.. figure:: figures/epc-topology.*
   :align: center

   Overall architecture of the LTE-EPC simulation model






---------------
LTE Model 
---------------


Design Criteria
+++++++++++++++


The LTE model has been designed to support the evaluation of the following aspects of LTE systems:  

 * Radio Resource Management
 * QoS-aware Packet Scheduling
 * Inter-cell Interference Coordination
 * Dynamic Spectrum Access

In order to model LTE systems to a level of detail that is sufficient to allow a
correct evaluation of the above mentioned aspects, the following requirements
have been considered:

 #. At the radio level, the granularity of the model should be at least that
    of the Resource Block (RB). In fact, this is the fundamental unit being used for
    resource allocation. Without this minimum level of granularity, it is not
    possible to model accurately packet scheduling and
    inter-cell-interference.
    The reason is that, since packet scheduling is done on
    a per-RB basis, an eNB might transmit on a subset only of all the available
    RBs, hence interfering with other eNBs only on those RBs where it is
    trasmitting.
    Note that this requirement rules out the adoption of a system level simulation
    approach, which evaluates resource allocation only at the granularity of
    call/bearer establishment.
 #. The simulator should scale up to tens of eNBs and hundreds of User
    Equipments (UEs). This
    rules out the use of a link level simulator, i.e., a simulator whose radio
    interface is modeled with a granularity up to the symbol level. This is because
    to have a symbol level model it is necessary to implement all the PHY
    layer signal processing, whose huge computational complexity severely limits
    simulation. In fact, link-level simulators are normally limited to a single eNB
    and one or a few UEs.
 #. It should be possible within the simulation to configure different cells
    so that they use different carrier frequencies and system bandwidths. The
    bandwidth used by different cells should be allowed to overlap, in order to
    support dynamic spectrum licensing solutions such as those described
    in [Ofcom2.6GHz]_ and [RealWireless]_. The calculation of interference should
    handle appropriately this case.
 #. To be more representative of the LTE standard, as well as to be as
    close as possible to real-world implementations, the simulator
    should support the MAC Scheduler API published by the FemtoForum
    [FFAPI]_. This interface is expected to be used by femtocell manufacturers
    for the implementation of scheduling and Radio Resource Management
    (RRM) algorithms. By introducing support for this interface in the
    simulator, we make it possible for LTE equipment vendors and
    operators to test in a simulative environment exactly the same
    algorithms that would be deployed in a real system.  
 #. The LTE simulation model should contain its own implementation of
    the API defined in [FFAPI]_. Neither
    binary nor data structure compatibility with vendor-specific implementations
    of the same interface are expected; hence, a compatibility layer should be
    interposed whenever a vendor-specific MAC scheduler is to be used
    with the simulator. This requirement is necessary to allow the
    simulator to be independent from vendor-specific implementations of this
    interface specification. We note that [FFAPI]_ is a logical
    specification only, and its implementation (e.g., translation to some specific
    programming language) is left to the vendors. 
 #. The model is to be used to simulate the transmission of IP packets
    by the upper layers. With this respect, it shall be considered
    that in LTE the Scheduling and Radio Resource Management do not
    work with IP packets directly, but rather with RLC PDUs, which are
    obtained by segmentation and concatenation of IP packets done by
    the RLC entities. Hence, these functionalities of the RLC layer
    should be modeled accurately.



Architecture
++++++++++++

For the sake of an easier explanation, we further divide the LTE model
in two separate parts, which are described in the following.

The overall architecture of the LTE module is represented in the following figures.

The first part is the lower LTE radio protocol stack, which is
represented in the figures 
:ref:`fig-lte-enb-architecture` and :ref:`fig-lte-ue-architecture`,
which deal respectively with the eNB and the UE. 

.. _fig-lte-enb-architecture:
   
.. figure:: figures/lte-enb-architecture.*
   :align: center

   Lower LTE radio protocol stack architecture for the eNB



.. _fig-lte-ue-architecture:

.. figure:: figures/lte-ue-architecture.*
   :align: center

   Lower LTE radio protocol stack architecture for the UE


The LTE lower radio stack model includes in particular the PHY and the MAC layers;
additionally, also the Scheduler is included (which is commonly
associated with the MAC layer). The most important difference between
the eNB and the UE is the presence of the Scheduler in the eNB, which
is in charge of assigning radio resources to all UEs and Radio Bearers
both in uplink and downlink. This component is not present within the
UE.




The second part is the upper LTE radio stack, which is represented in
the figure :ref:`fig-lte-arch-data-rrc-pdcp-rlc`. 

.. _fig-lte-arch-data-rrc-pdcp-rlc:
   
.. figure:: figures/lte-arch-data-rrc-pdcp-rlc.*
   :align: center

   Architecture of the upper LTE radio stack 


This part includes the RRC, PDCP and RLC protocols. The architecture
is very similar between the eNB and the UE: in fact, in
both cases there is a single MAC instance and a single RRC instance,
that work together with pairs of RLC and PDCP instances (one RLC and
one PDCP instance per radio bearer).

We note that in the current version of the simulator the data
plane of the upper LTE radio protocol stack is modeled accurately; in
particular, the RLC and PDCP protocol are implemented with actual
protocol headers that match those specified by the 3GPP standard. 
On the other hand, the functionality of the control plane (which for
the upper LTE radio protocol stack involves mainly the RRC) is modeled in a
significantly simplified fashion.   




----------------
EPC Model
----------------



The EPC model provides means for the simulation of end-to-end IP
connectivity over the LTE model. In particular, it supports for the
interconnection of multiple UEs to the internet, via a radio access
network of multiple eNBs connected to a single SGW/PGW node. This
network topology is depicted in Figure :ref:`fig-epc-topology`.



Design Criteria
+++++++++++++++


The following design choices have been made for the EPC model:

 #. The only Packet Data Network (PDN) type supported is IPv4.
 #. The SGW and PGW functional entities are implemented within a single
    node, which is hence referred to as the SGW/PGW node.
 #. The scenarios with inter-SGW mobility are not of interests. Hence, a
    single SGW/PGW node will be present in all simulations scenarios 
 #. A requirement for the EPC model is that it can be used to simulate the
    end-to-end performance of realistic applications. Hence, it should
    be possible to use with the EPC model any regular ns-3 application
    working on top of TCP or UDP.
 #. Another requirement is the possibility of simulating network topologies
    with the presence of multiple eNBs, some of which might be
    equipped with a backhaul connection with limited capabilities. In
    order to simulate such scenarios, the user data plane
    protocols being used between the eNBs and the SGW/PGW should be
    modeled accurately.
 #. It should be possible for a single UE to use different applications
    with different QoS profiles. Hence, multiple EPS bearers should be
    supported for each UE. This includes the necessary classification
    of TCP/UDP traffic over IP done at the UE in the uplink and at the
    PGW in the downlink.
 #. The focus of the EPC model is mainly on the EPC data plane. The
    accurate modeling of the EPC control plane is, 
    for the time being, not a requirement; hence, the necessary control plane
    interactions can be modeled in a simplified way by leveraging on direct
    interaction among the different simulation objects via the
    provided helper objects.
 #. The focus of the EPC model is on simulations of active users in ECM
    connected mode. Hence, all the functionality that is only relevant
    for ECM idle mode (in particular, tracking area update and paging)
    are not modeled at all.
 #. While handover support is not a current requirement, it is
    planned to be considered in the near future. Hence, the management
    of EPS bearers by the eNBs and the SGW/PGW should be implemented in such
    a way that it can be re-used when handover support is eventually
    added.



Architecture
++++++++++++

The focus of the EPC model is currently on the EPC data plane. To
understand the architecture of this model, we first look at Figure
:ref:`fig-lte-epc-e2e-data-protocol-stack`, where we represent the
end-to-end LTE-EPC protocol stack as it is 
implemented in the simulator. From the figure, it is evident that the
biggest simplification introduced in the EPC model for the data plane
is the inclusion of the SGW and PGW functionality within a single
SGW/PGW node, which removes the need for the S5 or S8 interfaces 
specified by 3GPP. On the other hand, for both the S1-U protocol stack and
the LTE radio protocol stack all the protocol layers specified by 3GPP
are present. 


.. _fig-lte-epc-e2e-data-protocol-stack:
   
.. figure:: figures/lte-epc-e2e-data-protocol-stack.*
   :align: center

   LTE-EPC data plane protocol stack


As shown in the figure,  there are two different layers of
IP networking. The first one is the end-to-end layer, which provides end-to-end 
connectivity to the users; this layers involves the UEs, the PGW and
the remote host (including eventual internet routers and hosts in
between), but does not involve the eNB. By default, UEs are assigned a public IPv4 address in the 7.0.0.0/8
network, and the PGW gets the address 7.0.0.1, which is used by all
UEs as the gateway to reach the internet. 

The second layer of IP networking is the EPC local area network. This
involves all eNB nodes and the SGW/PGW node. This network is
implemented as a set of point-to-point links which connect each eNB
with the SGW/PGW node; thus, the SGW/PGW has a set of point-to-point
devices, each providing connectivity to a different eNB. By default, a
10.x.y.z/30 subnet is assigned to each point-to-point link (a /30
subnet is the smallest subnet that allows for two distinct host
addresses). 

As specified by 3GPP, the end-to-end IP
communications is tunneled over the local EPC IP network using
GTP/UDP/IP. In the following, we explain how this tunneling is
implemented in the EPC model. The explanation is done by discussing the
end-to-end flow of data packets.  

.. _fig-epc-data-flow-dl:
   
.. figure:: figures/epc-data-flow-dl.*
   :align: center

   Data flow in the dowlink between the internet and the UE

To begin with, we consider the case of the downlink, which is depicted
in Figure :ref:`fig-epc-data-flow-dl`.   
Downlink Ipv4 packets are generated from a generic remote host, and
addressed to one of the UE device. Internet routing will take care of
forwarding the packet to the generic NetDevice of the SGW/PGW node
which is connected to the internet (this is the Gi interface according
to 3GPP terminology). The SGW/PGW has a VirtualNetDevice which is
assigned the gateway IP address of the UE subnet; hence, static
routing rules will cause the incoming packet from the internet to be
routed through this VirtualNetDevice. Such device starts the
GTP/UDP/IP tunneling procedure, by forwarding the packet to a
dedicated application in the SGW/PGW  node which is called
EpcSgwPgwApplication. This application does the following operations:

 #. it determines the eNB node to which the UE is attached, by looking
    at the IP destination address (which is the address of the UE);
 #. it classifies the packet using Traffic Flow Templates (TFTs) to
    identify to which EPS Bearer it belongs. EPS bearers have a
    one-to-one mapping to S1-U Bearers, so this operation returns the
    GTP-U Tunnel Endpoint Identifier  (TEID) to which the packet
    belongs;
 #. it adds the corresponding GTP-U protocol header to the packet;
 #. finally, it sends the packet over an UDP socket to the S1-U
    point-to-point NetDevice, addressed to the eNB to which the UE is
    attached.

As a consequence, the end-to-end IP packet with newly added IP, UDP
and GTP headers is sent through one of the S1 links to the eNB, where
it is received and delivered locally (as the destination address of
the outmost IP header matches the eNB IP address). The local delivery
process will forward the packet, via an UDP socket, to a dedicated
application called EpcEnbApplication. This application then performs
the following operations:

 #. it removes the GTP header and retrieves the TEID which is
    contained in it;
 #. leveraging on the one-to-one mapping between S1-U bearers and
    Radio Bearers (which is a 3GPP requirement), it determines the Radio
    Bearer ID (RBID) to which the packet belongs;
 #. it records the RBID in a dedicated tag called LteRadioBearerTag,
    which is added to the packet; 
 #. it forwards the packet to the LteEnbNetDevice of the eNB node via
    a raw packet socket

Note that, at this point, the outmost header of the packet is the
end-to-end IP header, since the IP/UDP/GTP headers of the S1 protocol
stack have already been stripped. Upon reception of
the packet from the EpcEnbApplication, the LteEnbNetDevice will
retrieve the RBID from the LteRadioBearerTag, and based on the RBID
will determine the Radio Bearer instance (and the corresponding PDCP
and RLC protocol instances) which are then used to forward the packet
to the UE over the LTE radio interface. Finally, the LteUeNetDevice of
the UE will receive the packet, and delivery it locally to the IP
protocol stack, which will in turn delivery it to the application of
the UE, which is the end point of the downlink communication.



.. _fig-epc-data-flow-ul:
   
.. figure:: figures/epc-data-flow-ul.*
   :align: center

   Data flow in the uplink between the UE and the internet


The case of the uplink is depicted in Figure :ref:`fig-epc-data-flow-ul`.
Uplink IP packets are generated by a generic application inside the UE,
and forwarded by the local TCP/IP stack to the LteUeNetDevice of the
UE. The LteUeNetDevice then performs the following operations:

 #. it classifies the packet using TFTs and determines the
    Radio Bearer to which the packet belongs (and the corresponding
    RBID);
 #. it identifies the corresponding PDCP protocol instance, which is
    the entry point of the LTE Radio Protocol stack for this packet;
 #. it sends the packet to the eNB over the LTE Radio Protocol stack.

The eNB receives the packet via its LteEnbNetDevice. Since there is a
single PDCP and RLC protocol instance for each Radio Bearer, the
LteEnbNetDevice is able to determine the RBID of the packet. This RBID
is then recorded onto an LteRadioBearerTag, which is added to the
packet. The LteEnbNetDevice then forwards the packet to the
EpcEnbApplication via a raw packet socket.

Upon receiving the packet, the EpcEnbApplication performs the
following operations:

 #. it retrieves the RBID from the LteRadioBearerTag in the packet;
 #. it determines the corresponding EPS Bearer instance and GTP-U TEID by
    leveraging on the one-to-one mapping between S1-U bearers and Radio
    Bearers;
 #. it adds a GTP-U header on the packet, including the TEID
    determined previously;
 #. it sends the packet to the SGW/PGW node via the UDP socket
    connected to the S1-U point-to-point net device.

At this point, the packet contains the S1-U IP, UDP and GTP headers in
addition to the original end-to-end IP header. When the packet is
received by the corresponding S1-U point-to-point NetDevice of the
SGW/PGW node, it is delivered locally (as the destination address of
the outmost IP header matches the address of the point-to-point net
device). The local delivery process will forward the packet to the
EpcSgwPgwApplication via the correponding UDP socket. The
EpcSgwPgwApplication then removes the GTP header and forwards the
packet to the VirtualNetDevice. At this point, the outmost header
of the packet is the end-to-end IP header. Hence, if the destination
address within this header is a remote host on the internet, the
packet is sent to the internet via the corresponding NetDevice of the
SGW/PGW. In the event that the packet is addressed to another UE, the
IP stack of the SGW/PGW will redirect the packet again to the
VirtualNetDevice, and the packet will go through the dowlink delivery
process in order to reach its destination UE.



-----------------------------------------
Detailed description of protocol elements
-----------------------------------------




MAC 
+++
  

The FemtoForum MAC Scheduler Interface
--------------------------------------

This section describes the ns-3 specific version of the LTE MAC
Scheduler Interface Specification published by the FemtoForum [FFAPI]_.

We implemented the ns-3 specific version of the FemtoForum MAC Scheduler
Interface [FFAPI]_ as a set of C++ abstract
classes; in particular, each primitive is translated to a C++ method of a
given class. The term *implemented* here is used with the same
meaning adopted in [FFAPI]_, and hence refers to the process of translating
the logical interface specification to a particular programming language.
The primitives in [FFAPI]_ are grouped in two groups: the CSCHED
primitives, which deal with scheduler configuration, and the SCHED primitives,
which deal with the execution of the scheduler. Furthermore, [FFAPI]_
defines primitives of two different kinds: those of type REQ go from the MAC to
the Scheduler, and those of type IND/CNF go from the scheduler to the MAC. To
translate these characteristics into C++, we define the following abstract
classes that implement Service Access Points (SAPs) to be used to issue the
primitives:

 *  the ``FfMacSchedSapProvider`` class defines all the C++ methods that
    correspond to SCHED primitives of type REQ;
 *  the ``FfMacSchedSapUser`` class defines all the C++ methods that
    correspond to SCHED primitives of type CNF/IND;
 *  the ``FfMacCschedSapProvider`` class defines all the C++ methods that
    correspond to CSCHED primitives of type REQ;
 *  the ``FfMacCschedSapUser`` class defines all the C++ methods that
    correspond to CSCHED primitives of type CNF/IND;


There are 3 blocks involved in the MAC Scheduler interface: Control block,
Subframe block and Scheduler block. Each of these blocks provide one part of the
MAC Scheduler interface. The figure below shows the relationship
between the blocks and the SAPs defined in our implementation of the MAC
Scheduler Interface. 

.. figure:: figures/ff-mac-saps.*
   :align: center

In addition to the above principles, the following design choices have been
taken:

 *  The definition of the MAC Scheduler interface classes follows the naming
    conventions of the |ns3| Coding Style. In particular, we follow the
    CamelCase convention for the primitive names. For example, the primitive
    ``CSCHED_CELL_CONFIG_REQ`` is translated to ``CschedCellConfigReq``
    in the |ns3| code.
 *  The same naming conventions are followed for the primitive parameters. As
    the primitive parameters are member variables of classes, they are also prefixed
    with a ``m_``.
 *  regarding the use of vectors and lists in data structures, we note
    that [FFAPI]_ is a pretty much C-oriented API. However, considered that
    C++ is used in ns-3, and that the use of C arrays is discouraged, we used STL
    vectors (``std::vector``) for the implementation of the MAC Scheduler
    Interface, instead of using C arrays as implicitly suggested by the
    way [FFAPI]_ is written.
 *  In C++, members with constructors and destructors are not allow in
    ``unions``. Hence all those data structures that are said to be
    ``unions`` in [FFAPI]_ have been defined as ``structs`` in our code.

The figure below shows how the MAC Scheduler Interface is
used within the eNB. 

.. figure:: figures/ff-example.*
   :align: center


The User side of both the CSCHED SAP and the SCHED SAP are
implemented within the eNB MAC, i.e., in the file ``lte-enb-mac.cc``.
The eNB MAC can be used with different scheduler implementations without
modifications. The same figure also shows, as an example, how the Round Robin
Scheduler is implemented: to interact with the MAC of the eNB, the Round Robin
scheduler implements the Provider side of the SCHED SAP and CSCHED
SAP interfaces. A similar approach can be used to implement other schedulers as
well. A description of all the scheduler implementations that we provide as
part of our LTE simulation module will be given in
the following.


Resource Allocation Model
-------------------------


We now briefly describe how resource allocation is handled in LTE,
clarifying how it is implemented in the simulator. The scheduler is in
charge of generating specific structures calles Data Control Indication (DCI)
which are then transmitted by the PHY of the eNB to the connected UEs, in order
to inform them of the resource allocation on a per subframe basis. In doing this
in the downlink direction, the scheduler has to fill some specific fields of the
DCI structure with all the information, such as: the Modulation and Coding
Scheme (MCS) to be used, the MAC Transport Block (TB) size, and the allocation
bitmap which identifies which RBs will contain the data
transmitted by the eNB to each user. 

For the mapping of resources to
physical RBs, we adopt a *localized mapping* approach
(see [Sesia2009]_, Section 9.2.2.1);
hence in a given subframe each RB is always allocated to the same user in both
slots.
The allocation bitmap can be coded in
different formats; in this implementation, we considered the *Allocation
Type 0* defined in [TS36.213]_, according to which the RBs are grouped in
Resource Block Groups (RBG) of different size determined as a function of the
Transmission Bandwidth Configuration in use.

For certain bandwidth
values not all the RBs are usable, since the 
group size is not a common divisor of the group. This is for instance the case
when the bandwith is equal to 25 RBs, which results in a RBG size of 2 RBs, and
therefore 1 RB will result not addressable. 
In uplink the format of the DCIs is different, since only adjacent RBs
can be used because of the SC-FDMA modulation. As a consequence, all
RBs can be allocated by the eNB regardless of the bandwidth
configuration. 

.. _sec-lte-amc:

Adaptive Modulation and Coding
------------------------------

The simulator provides two Adaptive Modulation and Coding (AMC) models: one based on the GSoC model [Piro2011]_ and one based on the physical error model (described in the following sections).

The former model is a modified version of the model described in [Piro2011]_,
which in turn is inspired from [Seo2004]_. Our version is described in the
following. Let :math:`i` denote the
generic user, and let :math:`\gamma_i` be its SINR. We get the spectral efficiency
:math:`\eta_i` of user :math:`i` using the following equations:

.. math::

   \mathrm{BER} = 0.00005

   \Gamma = \frac{ -\ln{ (5 * \mathrm{BER}) } }{ 1.5}

   \eta_i = \log_2 { \left( 1 + \frac{ {\gamma}_i }{ \Gamma } \right)}

The procedure described in [R1-081483]_ is used to get
the corresponding MCS scheme. The spectral efficiency is quantized based on the
channel quality indicator (CQI), rounding to the lowest value, and is mapped to the corresponding MCS
scheme. 

Finally, we note that there are some discrepancies between the MCS index
in [R1-081483]_
and that indicated by the standard:  [TS36.213]_ Table
7.1.7.1-1 says that the MCS index goes from 0 to 31, and 0 appears to be a valid
MCS scheme (TB size is not 0) but in [R1-081483]_ the first useful MCS
index
is 1. Hence to get the value as intended by the standard we need to subtract 1
from the index reported in [R1-081483]_. 

The alternative model is based on the physical error model developed for this simulator and explained in the following subsections. This scheme is able to adapt the MCS selection to the actual PHY layer performance according to the specific CQI report. According to their definition, a CQI index is assigned when a single PDSCH TB with the modulation coding scheme and code rate correspondent to that CQI index in table 7.2.3-1 of [TS36.213]_ can be received with an error probability less than 0.1. In case of wideband CQIs, the reference TB includes all the RBGs available in order to have a reference based on the whole available resources; while, for subband CQIs, the reference TB is sized as the RBGs.


Round Robin (RR) Scheduler
--------------------------

The Round Robin (RR) scheduler is probably the simplest scheduler found in the literature. It works by dividing the
available resources among the active flows, i.e., those logical channels which have a non-empty RLC queue. If the number of RBGs is greater than the number of active flows, all the flows can be allocated in the same subframe. Otherwise, if the number of active flows is greater than the number of RBGs, not all the flows can be scheduled in a given subframe; then, in the next subframe the allocation will start from the last flow that was not allocated.  The MCS to be adopted for each user is done according to the received wideband CQIs. 


Proportional Fair (PF) Scheduler
--------------------------------

The Proportional Fair (PF) scheduler [Sesia2009]_ works by scheduling a user
when its
instantaneous channel quality is high relative to its own average channel
condition over time. Let :math:`i,j` denote generic users; let :math:`t` be the
subframe index, and :math:`k` be the resource block index; let :math:`M_{i,k}(t)` be MCS
usable by user :math:`i` on resource block :math:`k` according to what reported by the AMC
model (see `Adaptive Modulation and Coding`_); finally, let :math:`S(M, B)` be the TB
size in bits as defined in [TS36.213]_ for the case where a number :math:`B` of
resource blocks is used. The achievable rate :math:`R_{i}(k,t)` in bit/s for user :math:`i`
on resource block :math:`k` at subframe :math:`t` is defined as 

.. math::

   R_{i}(k,t) =  \frac{S\left( M_{i,k}(t), 1\right)}{\tau} 

where :math:`\tau` is the TTI duration.
At the start of each subframe :math:`t`, each RB is assigned to a certain user.
In detail, the index :math:`\widehat{i}_{k}(t)` to which RB :math:`k` is assigned at time
:math:`t` is determined as

.. math::

   \widehat{i}_{k}(t) = \underset{j=1,...,N}{\operatorname{argmax}}
    \left( \frac{ R_{j}(k,t) }{ T_\mathrm{j}(t) } \right) 

where :math:`T_{j}(t)` is the past througput performance perceived by the
user :math:`j`.
According to the above scheduling algorithm, a user can be allocated to
different RBGs, which can be either adjacent or not, depending on the current
condition of the channel and the past throughput performance :math:`T_{j}(t)`. The
latter is determined at the end of the subframe :math:`t` using the following
exponential moving average approach:

.. math::

   T_{j}(t) = 
   (1-\frac{1}{\alpha})T_{j}(t-1)
   +\frac{1}{\alpha} \widehat{T}_{j}(t)

where :math:`\alpha` is the time constant (in number of subframes) of
the exponential moving average, and :math:`\widehat{T}_{j}(t)` is the actual
throughput achieved by the user :math:`i` in the subframe :math:`t`. :math:`\widehat{T}_{j}(t)`
is measured according to the following procedure. First we
determine the MCS :math:`\widehat{M}_j(t)` actually used by user
:math:`j`:

.. math::

   \widehat{M}_j(t) = \min_{k: \widehat{i}_{k}(t) = j}{M_{j,k}(t)}

then we determine the total number :math:`\widehat{B}_j(t)` of RBs allocated to user
:math:`j`:

.. math::

   \widehat{B}_j(t) = \left| \{ k :  \widehat{i}_{k}(t) = j \} \right|

where :math:`|\cdot|` indicates the cardinality of the set; finally, 

.. math::

   \widehat{T}_{j}(t) = \frac{S\left( \widehat{M}_j(t), \widehat{B}_j(t)
   \right)}{\tau}
   


Transport Blocks
----------------

The implementation of the MAC Transport Blocks (TBs) is simplified with
respect to the 3GPP specifications. In particular, a simulator-specific class (PacketBurst) is used to aggregate
MAC SDUs in order to achieve the simulator's equivalent of a TB,
without the corresponding implementation complexity. 
The multiplexing of different logical channels to and from the RLC
layer is performed using a dedicated packet tag (LteRadioBearerTag), which
performs a functionality which is partially equivalent to that of the
MAC headers specified by 3GPP. 





RLC and PDCP
++++++++++++




Overview
--------

The RLC entity is specified in the 3GPP technical specification
[TS36322]_, and comprises three different types of RLC: Transparent
Mode (TM), Unacknowledge Mode (UM) and Acknowledged Mode (AM). We
implement only the UM and the AM RLC entities. 

The RLC entities provide the RLC service interface to the upper PDCP layer and the MAC service interface
to the lower MAC layer. The RLC entities use the PDCP service interface from the upper PDCP layer and
the MAC service interface from the lower MAC layer.

Figure :ref:`fig-lte-rlc-implementation-model` shows the
implementation model of the RLC entities and its relationship   
with all the other entities and services in the protocol stack.


.. _fig-lte-rlc-implementation-model:

.. figure:: figures/lte-rlc-implementation-model.*
   :width: 800px

   Implementation Model of PDCP, RLC and MAC entities and SAPs



Service Interfaces
------------------

PDCP Service Interface
^^^^^^^^^^^^^^^^^^^^^^

The PDCP service interface is divided into two parts:

    * the ``PdcpSapProvider`` part is provided by the PDCP layer and used by the upper layer and
    * the ``PdcpSapUser`` part is provided by the upper layer and used by the PDCP layer.

PDCP Service Primitives
"""""""""""""""""""""""

The following list specifies which service primitives are provided by the PDCP service interfaces:

    * ``PdcpSapProvider::TransmitRrcPdu``

        * The RRC entity uses this primitive to send an RRC PDU to the lower PDCP entity
          in the transmitter peer

    * ``PdcpSapUser::ReceiveRrcPdu``

        * The PDCP entity uses this primitive to send an RRC PDU to the upper RRC entity
          in the receiver peer

RLC Service Interface
^^^^^^^^^^^^^^^^^^^^^

The RLC service interface is divided into two parts:

    * the ``RlcSapProvider`` part is provided by the RLC layer and used by the upper PDCP layer and
    * the ``RlcSapUser`` part is provided by the upper PDCP layer and used by the RLC layer.

Both the UM and the AM RLC entities provide the same RLC service interface to the upper PDCP layer.

RLC Service Primitives
""""""""""""""""""""""

The following list specifies which service primitives are provided by the RLC service interfaces:

    * ``RlcSapProvider::TransmitPdcpPdu``

        * The PDCP entity uses this primitive to send a PDCP PDU to the lower RLC entity
          in the transmitter peer

    * ``RlcSapUser::ReceivePdcpPdu``

        * The RLC entity uses this primitive to send a PDCP PDU to the upper PDCP entity
          in the receiver peer

MAC Service Interface
^^^^^^^^^^^^^^^^^^^^^

The MAC service interface is divided into two parts:

  * the ``MacSapProvider`` part is provided by the MAC layer and used by the upper RLC layer and
  * the ``MacSapUser``  part is provided by the upper RLC layer and used by the MAC layer.

MAC Service Primitives
""""""""""""""""""""""

The following list specifies which service primitives are provided by the MAC service interfaces:

    * ``MacSapProvider::TransmitPdu``

        * The RLC entity uses this primitive to send a RLC PDU to the lower MAC entity
          in the transmitter peer

    * ``MacSapProvider::ReportBufferStatus``

        * The RLC entity uses this primitive to report the MAC entity the size of pending buffers
          in the transmitter peer

    * ``MacSapUser::NotifyTxOpportunity``

        * The MAC entity uses this primitive to nofify the RLC entity a transmission opportunity

    * ``MacSapUser::ReceivePdu``

        * The MAC entity uses this primitive to send an RLC PDU to the upper RLC entity
          in the receiver peer


Interactions between entities and services
------------------------------------------

Transmit operations in downlink
^^^^^^^^^^^^^^^^^^^^^^^^^^^^^^^

The following sequence diagram shows the interactions between the
different entities (RRC, PDCP, AM RLC, MAC and MAC scheduler) of the
eNB in the downlink to perform data communications.

Figure :ref:`fig-lte-rlc-data-txon-dl` shows how the upper layers send
data PDUs and how the data flow is processed by the different
entities/services of the LTE protocol stack. We will explain in detail
only the processing related to the AM RLC entity, which is the most
complex. 

.. _fig-lte-rlc-data-txon-dl:
   
.. figure:: figures/lte-rlc-data-txon-dl.*
   :width: 800px

   Sequence diagram of data PDU transmission in downlink


The PDCP entity calls the ``Transmit_PDCP_PDU service primitive`` in
order to send a data PDU. The AM RLC entity processes this service
primitive according to the AM data transfer procedures defined in 
section 5.1.3 of [TS36322]_.

When the ``Transmit_PDCP_PDU`` service primitive is called, the AM RLC
entity performs the following operations:

    * Put the data SDU in the Transmission Buffer.
    * Compute the size of the buffers (how the size of buffers is
      computed will be explained afterwards).
    * Call the ``Report_Buffer_Status`` service primitive of the eNB
      MAC entity in order to notify to the eNB MAC 
      entity the sizes of the buffers of the AM RLC entity. Then, the
      eNB MAC entity updates the buffer status in the MAC scheduler
      using the SchedDlRlcBufferReq service primitive of the FF MAC
      Scheduler API. 

Afterwards, when the MAC scheduler decides that some data can be sent,
the MAC entity notifies it to the RLC entity, i.e. it calls the
``Notify_Tx_Opportunity`` service primitive, then the AM RLC entity
does the following:

    * Create a single data PDU by segmenting and/or concatenating the
      SDUs in the Transmission Buffer. 
    * Move the data PDU from the Transmission Buffer to the
      Transmitted PDUs Buffer. 
    * Update state variables according section 5.1.3.1.1 of
      [TS36322]_. 
    * Call the ``Transmit_PDU`` primitive in order to send the data
      PDU to the MAC entity. 

Retransmission in downlink
^^^^^^^^^^^^^^^^^^^^^^^^^^

The sequence diagram of Figure :ref:`fig-lte-rlc-data-retx-dl` shows
the interactions between the different entities (AM RLC, MAC and MAC
scheduler) of the eNB in downlink when data PDUs must be retransmitted
by the AM RLC entity.  

.. _fig-lte-rlc-data-retx-dl:
   
.. figure:: figures/lte-rlc-data-retx-dl.*
   :width: 500px

   Sequence diagram of data PDU retransmission in downlink


The transmitting AM RLC entity can receive STATUS PDUs from the peer AM RLC entity. STATUS PDUs are
sent according section 5.3.2 of [TS36322]_ and the processing of reception is made according
section 5.2.1 of [TS36322]_.

When a data PDUs is retransmitted from the Transmitted PDUs Buffer, it is also moved to the
Retransmission Buffer.

Transmit operations in uplink
^^^^^^^^^^^^^^^^^^^^^^^^^^^^^

The sequence diagram of Figure :ref:`fig-lte-rlc-data-txon-ul` shows
the interactions between the different entities of the UE (RRC, PDCP,
RLC and MAC) and the eNB (MAC and Scheduler) in uplink when data PDUs
are sent by the upper layers.

.. _fig-lte-rlc-data-txon-ul:
   
.. figure:: figures/lte-rlc-data-txon-ul.*
   :width: 800px

   Sequence diagram of data PDU transmission in uplink


It is similar to the sequence diagram in downlink; the main difference
is that in this case the Report_Buffer_Status is sent from the UE MAC
to the MAC Scheduler in the eNB over the air using the control
channel. 

Retransmission in uplink
^^^^^^^^^^^^^^^^^^^^^^^^

The sequence diagram of Figure :ref:`fig-lte-rlc-data-retx-ul` shows
the interactions between the different entities of the UE (AM RLC and
MAC) and the eNB (MAC) in uplink when data PDUs must be retransmitted
by the AM RLC entity. 

.. _fig-lte-rlc-data-retx-ul:

.. figure:: figures/lte-rlc-data-retx-ul.*
   :width: 500px

   Sequence diagram of data PDU retransmission in uplink



AM data transfer
----------------

The processing of the data transfer in the AM RLC entity is explained in section 5.1.3 of [TS36322]_.
In this section we describe some details of the implementation of the RLC entity.

Management of buffers in transmit operations
^^^^^^^^^^^^^^^^^^^^^^^^^^^^^^^^^^^^^^^^^^^^

The AM RLC entity manages 3 buffers:

    * **Transmission Buffer**: it is the RLC SDU queue. 
      When the AM RLC entity receives a SDU in the TransmitPdcpPdu service primitive from the
      upper PDCP entity, it enqueues it in the Transmission Buffer. We
      put a limit on the RLC buffer size and just silently drop SDUs
      when the buffer is full. 

    * **Transmitted PDUs Buffer**: it is the queue of transmitted RLC PDUs for which an ACK/NACK has not
      been received yet. When the AM RLC entity sends a PDU to the MAC
      entity, it also puts a copy of the transmitted PDU in the Transmitted PDUs Buffer.

    * **Retransmission Buffer**: it is the queue of RLC PDUs which are considered for retransmission
      (i.e., they have been NACKed). The AM RLC entity moves this PDU to the Retransmission Buffer,
      when it retransmits a PDU from the Transmitted Buffer.


Calculation of the buffer size
^^^^^^^^^^^^^^^^^^^^^^^^^^^^^^

The Transmission Buffer contains RLC SDUs. A RLC PDU is one or more SDU segments plus an RLC header.
The size of the RLC header of one RLC PDU depends on the number of SDU segments the PDU contains.

The 3GPP standard  (section 6.1.3.1 of [TS36321]_) says clearly that,
for the uplink, the RLC and MAC headers are not considered in the
buffer size that is to be report as part of the Buffer Status Report. 
For the downlink, the behavior is not specified. Neither [FFAPI]_ specifies
how to do it. Our RLC model works by assuming that the calculation of
the buffer size in the downlink is done exactly as in the uplink,
i.e., not considering the RLC and MAC header size.

We note that this choice affects the interoperation with the
MAC scheduler, since, in response to the
``Notify_Tx_Opportunity`` service primitive, the RLC is expected to
create a PDU of no more than the size requested by the MAC, including
RLC overhead. Hence, unneeded fragmentation can occur if (for example)
the MAC notifies a transmission exactly equal to the buffer size
previously reported by the RLC. We assume that it is left to the Scheduler
to implement smart strategies for the selection of the size of the
transmission opportunity, in order to eventually avoid the inefficiency
of unneeded fragmentation. 



Concatenation and Segmentation
^^^^^^^^^^^^^^^^^^^^^^^^^^^^^^

The AM RLC entity generates and sends exactly one RLC PDU for each transmission opportunity even
if it is smaller than the size reported by the transmission opportunity. So for instance, if a
STATUS PDU is to be sent, then only this PDU will be sent in that transmission opportunity.

The segmentation and concatenation for the SDU queue of the AM RLC entity follows the same philosophy
as the same procedures of the UM RLC entity but there are new state variables (see section 7.1) only
present in the AM RLC entity.

It is noted that, according to the 3GPP specs, there is no concatenation for the Retransmission Buffer.

Re-segmentation
^^^^^^^^^^^^^^^

The current model of the AM RLC entity does not support the
re-segmentation of the retransmission buffer. Rather, the AM RLC
entity just expects to receive a big enough transmission
opportunity. An assertion fails if a too small transmission opportunity is 
received.


Unsupported features
^^^^^^^^^^^^^^^^^^^^

We do not support the following procedures of [TS36322]_ :

    * “Send an indication of successful delivery of RLC SDU” (See section 5.1.3.1.1)
    * “Indicate to upper layers that max retransmission has been reached” (See section 5.2.1)
    * “SDU discard procedures” (See section 5.3)
    * “Re-establishment procedure” (See section 5.4)

We do not support any of the additional primitives of RLC SAP for AM RLC entity. In particular:

    * no SDU discard notified by PDCP 
    * no notification of successful / failed delivery by AM RLC entity to PDCP entity




RLC/SM
------

In addition to the full-fledged RLC/UM and RLC/AM implementations,
a simplified RLC model is provided, which is denoted RLC/SM. This RLC model does not accepts
PDUs from any above layer (such as PDCP); rather, RLC/SM takes care of the
generation of RLC PDUs in response to  
the notification of transmission opportunities notified by the MAC. 
In other words, RLC/SM simulates saturation conditions, i.e., it
assumes that the RLC buffer is always full and can generate a new PDU
whenever notified by the scheduler. In fact, the "SM" in the name of
the model stands for "Saturation Mode". 

RLC/SM is used for simplified simulation scenarios in which only the
LTE Radio model is used, without the EPC and hence without any IP
networking support. We note that, although RLC/SM is an
unrealistic traffic model, it still allows for the correct simulation
of scenarios with multiple flows belonging to different (non real-time)
QoS classes, in order to test the QoS performance obtained by different
schedulers. This can be 
done since it is the task of the Scheduler to assign transmission
resources based on the characteristics of each Radio Bearer which are
specified upon the creation of each Bearer at the start of the
simulation.

As for schedulers designed to work with real-time QoS
traffic that has delay constraints, RLC/SM is probably not an appropriate choice.
This is because the absence of actual RLC SDUs (replaced by the artificial
generation of Buffer Status Reports) makes it not possible to provide
the Scheduler with meaningful head-of-line-delay information, which is
normally the metric of choice for the implementation of scheduling
policies for real-time traffic flows. For the simulation and testing
of such schedulers, it is advisable to use one of the realistic RLC
implementations (RLC/UM or RLC/AM).



PDCP
----

The reference document for the specification of the PDCP entity is
[TS36323]_. With respect to this specification, the PDCP model
implemented in the simulator supports only the following features:

 * transfer of data (user plane or control plane);
 * maintenance of PDCP SNs;

The following features are currently not supported:

 * header compression and decompression of IP data flows using the ROHC protocol;
 * in-sequence delivery of upper layer PDUs at re-establishment of lower layers;
 * duplicate elimination of lower layer SDUs at re-establishment of lower layers for radio bearers mapped on RLC AM;
 * ciphering and deciphering of user plane data and control plane data;
 * integrity protection and integrity verification of control plane data;
 * timer based discard;
 * duplicate discarding.




RRC
+++

At the time of this writing, the RRC model implemented in the
simulator is not comprehensive of all the funcionalities defined  
by the 3GPP standard. 
In particular, RRC messaging over signaling
radio bearer is not implemented; the corresponding control
functionality is performed via direct function calls among the
relevant eNB and UE protocol entities and the helper objects.

The RRC implements the procedures for
managing the connection of the UEs to the eNBs, and to setup and
release the Radio Bearers. The RRC entity also takes care of multiplexing
data packets coming from the upper layers into the appropriate radio
bearer. In the UE, this is performed in the uplink by using the
Traffic Flow Template classifier (TftClassifier). In the eNB, this is
done for downlink traffic, by leveraging on the one-to-one mapping
between S1-U bearers and Radio Bearers, which is required by the 3GPP
specifications. 







PHY
+++


Overview
--------

The physical layer model provided in this LTE simulator is based on
the one described in [Piro2011]_, with the following modifications.  The model now includes the 
inter cell intereference calculation and the simulation of uplink traffic, including both packet transmission and CQI generation. 


<<<<<<< HEAD
MAC to Channel delay
^^^^^^^^^^^^^^^^^^^^

To model the latency of real MAC and PHY implementations, the PHY model simulates a MAC-to-channel delay in multiples of TTIs (1ms). The transmission of both data and control packets are delayed by this amount.


=======
>>>>>>> fce1fc82
CQI feedback
^^^^^^^^^^^^

The generation of CQI feedback is done accordingly to what specified in [FFAPI]_. In detail, we considered the generation 
of periodic wideband CQI (i.e., a single value of channel state that is deemed representative of all RBs 
<<<<<<< HEAD
in use) and inband CQIs (i.e., a set of value representing the channel state for each RB).

The CQI feedbacks are currently evaluated according to the SINR perceived by data transmissions (i.e., PDSHC for downlink and PUSCH for uplink) instead of the one based on reference signals (i.e., RS for downlink and SRS for uplink) since that signals are not implemented in the current version of the PHY layer. This implies that a UE has to transmit some data in order to have CQI feedbacks. This assumption is based on the fact that the reference signals defined in LTE are usually multiplexed within the data transmissions resources.
=======
in use) and inband CQIs (i.e., a set of value representing the channel state for each RBG). 
>>>>>>> fce1fc82

Interference Model
^^^^^^^^^^^^^^^^^^

The PHY model is based on the well-known Gaussian interference models, according to which the powers of interfering signals (in linear units) are summed up together to determine the overall interference power.

The sequence diagram of Figure :ref:`fig-lte-phy-interference` shows how interfering signals are processed to calculate the SINR, and how SINR is then used for the generation of CQI feedback.


.. _fig-lte-phy-interference:
   
.. figure:: figures/lte-phy-interference.*
   :align: center

   Sequence diagram of the PHY interference calculation procedure



LTE Spectrum Model
^^^^^^^^^^^^^^^^^^

The usage of the radio spectrum by eNBs and UEs in LTE is described in
[TS36.101]_. In the simulator, radio spectrum usage is modeled as follows. 
Let :math:`f_c` denote the  LTE Absolute Radio Frequency Channel Number, which
identifies the carrier frequency on a 100 kHz raster; furthermore, let :math:`B` be
the Transmission Bandwidth Configuration in number of Resource Blocks. For every
pair :math:`(f_c,B)` used in the simulation we define a corresponding spectrum
model using the Spectrum framework described
in [Baldo2009]_.  :math:`f_c` and :math:`B` can be configured for every eNB instantiated
in the simulation; hence, each eNB can use a different spectrum model. Every UE
will automatically use the spectrum model of the eNB it is attached to. Using
the MultiModelSpectrumChannel described in [Baldo2009]_, the interference
among eNBs that use different spectrum models is properly accounted for. 
This allows to simulate dynamic spectrum access policies, such as for
example the spectrum licensing policies that are 
discussed in [Ofcom2.6GHz]_.



PHY Error Model
---------------

The simulator includes an error model of the data plane (i.e., PDSCH) according to the standard link-to-system mapping (LSM) techniques. The choice is aligned with the standard system simulation methodology of OFDMA  radio transmission technology. Thanks to LSM we are able to maintain a good level of accuracy and at the same time limiting the computational complexity increase. It is based on the mapping of single link layer performance obtained by means of link level simulators to system (in our case network) simulators. In particular link the layer simulator is used for generating the performance of a single link from a PHY layer perspective, usually in terms of code block error rate (BLER), under specific static conditions. LSM allows the usage of these parameters in more complex scenarios, typical of system/network simulators, where we have more links, interference and "colored" channel propagation phenomena (e.g., frequency selective fading).

To do this the Vienna LTE Simulator [Vienna]_ has been used for what concerns the extraction of link layer performance and the Mutual Information Based Effective SINR (MIESM) as LSM mapping function using part of the work recently published by the Signet Group of University of Padua [PaduaPEM]_.


MIESM
^^^^^

The specific LSM method adopted is the one based on the usage of a mutual information metric, commonly referred to as the mutual information per per coded bit (MIB or MMIB when a mean of multiples MIBs is involved). Another option would be represented by the Exponential ESM (EESM); however, recent studies demonstrate that MIESM outperforms EESM in terms of accuracy [LozanoCost]_.
Moreover, from an HARQ perspective, the MIESM has more flexibility in managing the combinations of the HARQ blocks. In fact, by working in the MI field, the formulas for evaluating both the chase combining (CC) and the incremental redundancy (IR) schemes work in the MI field as well, where there is no dependency respect to the MCS. On the contrary, the HARQ model of EESM works in the effective SINR field, which is MCS dependent, and does not allow the combination of HARQ blocks using different MCSs [wimaxEmd]_.

.. _fig-miesm-architecture:

.. figure:: figures/miesm_scheme.*
   :align: center

   MIESM computational procedure diagram

The mutual information (MI) is dependent on the constellation mapping and can be calculated per transport block (TB) basis, by evaluating the MI over the symbols and the subcarrier. However, this would be too complex for a network simulator. Hence, in our implementation a flat channel response within the RB has been considered; therefore the overall MI of a TB is calculated averaging the MI evaluated per each RB used in the TB. In detail, the implemented scheme is depicted in Figure :ref:`fig-miesm-architecture`, where we see that the model starts by evaluating the MI value for each RB, represented in the figure by the SINR samples. Then the equivalent MI is evaluated per TB basis by averaging the MI values. Finally, a further step has to be done since the link level simulator returns the performance of the link in terms of block error rate (BLER) in a addive white guassian noise  (AWGN) channel, where the blocks are the code blocks (CBs) independently encoded/decoded by the turbo encoder. On this matter the standard 3GPP segmentation scheme has been used for estimating the actual CB size (described in section 5.1.2 of [TS36.212]_). This scheme divides the the TB in :math:`N_{K_-}` blocks of size :math:`K_-` and :math:`N_{K+}` blocks of size :math:`K_+`. Therefore the overall TB BLER (TBLER) can be expressed as

.. math::

  TBLER = 1- \prod\limits_{i=1}^{C}(1-CBLER_i)

where the :math:`CBLER_i` is the BLER of the CB :math:`i` obtained according to the link level simulator CB BLER curves.
For estimating the :math:`CBLER_i`, the MI evaluation has been implemented according to its numerical approximation defined in [wimaxEmd]_. Moreover, for reducing the complexity of the computation, the approximation has been converted into lookup tables. In detail, Gaussian cumulative model has been used for approximating the AWGN BLER curves with three parameters which provides a close fit to the standard AWGN performances, in formula:

.. math::

  CBLER_i = \frac{1}{2}\left[1-erf\left(\frac{x-b_{ECR}}{\sqrt{2}c_{ECR}} \right) \right]

where :math:`x` is the MI of the TB, :math:`b_{ECR}` represents the "transition center" and :math:`c_{ECR}` is related to the "transition width" of the Gaussian cumulative distribution for each Effective Code Rate (ECR) which is the actual transmission rate according to the channel coding and MCS. For limiting the computational complexity of the model we considered only a subset of the possible ECRs in fact we would have potentially 5076 possible ECRs (i.e., 27 MCSs and 188 CB sizes). On this respect, we will limit the CB sizes to some representative values (i.e., 40, 140, 160, 256, 512, 1024, 2048, 4032, 6144), while for the others the worst one approximating the real one will be used (i.e., the smaller CB size value available respect to the real one). This choice is aligned to the typical performance of turbo codes, where the CB size is not strongly impacting on the BLER. However, it is to be notes that for CB sizes lower than 1000 bits the effect might be relevant (i.e., till 2 dB); therefore, we adopt this unbalanced sampling interval for having more precision where it is necessary. This behaviour is confirmed by the figures presented in the Annes Section.


BLER Curves
^^^^^^^^^^^

On this respect, we reused part of the curves obtained within [PaduaPEM]_. In detail, we introduced the CB size dependency to the CB BLER curves with the support of the developers of [PaduaPEM]_ and of the LTE Vienna Simulator. In fact, the module released provides the link layer performance only for what concerns the MCSs (i.e, with a given fixed ECR). In detail the new error rate curves for each has been evaluated with a simulation campaign with the link layer simulator for a single link with AWGN noise and for CB size of 104, 140, 256, 512, 1024, 2048, 4032 and 6144. These curves has been mapped with the Gaussian cumulative model formula presented above for obtaining the correspondents :math:`b_{ECR}` and :math:`c_{ECR}` parameters.

The BLER perfomance of all MCS obtained with the link level simulator are plotted in the following figures (blue lines) together with their correspondent mapping to the Gaussian cumulative distribution (red dashed lines).


.. _fig-mcs-1-4-ber:

.. figure:: figures/MCS_1_4.*
   :width: 900px
   :align: center
   :height: 700px


   BLER for MCS 1, 2, 3 and 4.


.. _fig-mcs-5-8-ber:

.. figure:: figures/MCS_5_8.*
   :width: 900px
   :align: center
   :height: 700px


   BLER for MCS 5, 6, 7 and 8.

.. _fig-mcs-9-12-ber:

.. figure:: figures/MCS_9_12.*
   :width: 900px
   :align: center
   :height: 700px


   BLER for MCS 9, 10, 11 and 12.

.. _fig-mcs-13-16-ber:

.. figure:: figures/MCS_13_16.*
   :width: 900px
   :align: center
   :height: 700px


   BLER for MCS 13, 14, 15 and 16.


.. _fig-mcs-17-20-ber:

.. figure:: figures/MCS_17_20.*
   :width: 900px
   :align: center
   :height: 700px


   BLER for MCS 17, 17, 19 and 20.

.. _fig-mcs-21-24-ber:

.. figure:: figures/MCS_21_24.*
   :width: 900px
   :align: center
   :height: 700px


   BLER for MCS 21, 22, 23 and 24.


.. _fig-mcs-25-28-ber:

.. figure:: figures/MCS_25_28.*
   :width: 900px
   :align: center
   :height: 700px


   BLER for MCS 25, 26, 27 and 28.

.. _fig-mcs-29-29-ber:

.. figure:: figures/MCS_29_29.*
   :width: 900px
   :align: center
   :height: 700px


   BLER for MCS 29.






Integration of the BLER curves in the ns-3 LTE module
^^^^^^^^^^^^^^^^^^^^^^^^^^^^^^^^^^^^^^^^^^^^^^^^^^^^^

The model implemented uses the curves for the LSM of the recently LTE PHY Error Model released in the ns3 community by the Signet Group [PaduaPEM]_ and the new ones generated for different CB sizes. The ``LteSpectrumPhy`` class is in charge of evaluating the TB BLER thanks to the methods provided by the ``LteMiErrorModel`` class, which is in charge of evaluating the TB BLER according to the vector of the perceived SINR per RB, the MCS and the size in order to proper model the segmentation of the TB in CBs. In order to obtain the vector of the perceived SINR two instances of ``LtePemSinrChunkProcessor`` (child of ``LteSinrChunkProcessor`` dedicated to evaluate the SINR for obtaining physical error performance) have been attached to UE downlink and eNB uplink ``LteSpectrumPhy`` modules for evaluating the error model distribution respectively of PDSCH (UE side) and ULSCH (eNB side).

The model can be disabled for working with a zero-losses channel by setting the ``PemEnabled`` attribute of the ``LteSpectrumPhy`` class (by default is active). This can be done according to the standard ns3 attribute system procedure, that is::

  Config::SetDefault ("ns3::LteSpectrumPhy::PemEnabled", BooleanValue (false));



MIMO Model
----------

The use of multiple antennas both at transmitter and receiver side, known as multiple-input and multiple-output (MIMO), is a problem well studied in literature during the past years. Most of the work concentrate on evaluating analytically the gain that the different MIMO schemes might have in term of capacity; however someones provide also information of the gain in terms of received power _[CatreuxMIMO].

According to the considerations above, a model more flexible can be obtained considering the gain that MIMO schemes bring in the system from a statistical point of view. As highlighted before, _[CatreuxMIMO] presents the statistical gain of several MIMO solutions respect to the SISO one in case of no correlation between the antennas. In the work the gain is presented as the cumulative distribution function (CDF) of the output SINR for what concern SISO, MIMO-Alamouti, MIMO-MMSE, MIMO-OSIC-MMSE and MIMO-ZF schemes. Elaborating the results, the output SINR distribution can be approximated with a log-normal one with different mean and variance as function of the scheme considered. However, the variances are not so different and they are approximatively equal to the one of the SISO mode already included in the shadowing component of the ``BuildingsPropagationLossModel``, in detail:

 * SISO: :math:`\mu = 13.5` and :math:`\sigma = 20` [dB].
 * MIMO-Alamouti: :math:`\mu = 17.7` and :math:`\sigma = 11.1` [dB].
 * MIMO-MMSE: :math:`\mu = 10.7` and :math:`\sigma = 16.6` [dB].
 * MIMO-OSIC-MMSE: :math:`\mu = 12.6` and :math:`\sigma = 15.5` [dB].
 * MIMO-ZF: :math:`\mu = 10.3` and :math:`\sigma = 12.6` [dB].


Therefore the PHY layer implements the MIMO model as the gain perceived by the receiver when using a MIMO scheme respect to the one obtained using SISO one. We note that, these gains referred to a case where there is no correlation between the antennas in MIMO scheme; therefore do not model degradation due to paths correlation.


.. only:: latex

    .. raw:: latex

        \clearpage

Reference and Control Signaling
-------------------------------

Considering the granularity of the simulator based on RB, the control and the reference signaling have to be consequently modeled considering this constraint. On this matter, the simulator splits the transmission of the data frame respect to the control one. According to the standard [TS36.211]_, the control frame starts at the beginning of each subframe and lasts up to three symbols. The actual duration is provided by the Physical Control Format Indicator Channel (PCFICH) by means of three different codewords of 32 bits in order to make it enough robust. These 32 bits are mapped to 16 resource elements (RE), a subcarrier per 1 symbol, using QPSK modulation. The information on the allocation are then mapped in the remaining resource up to the duration defined by the PCFICH, in the so called Physical Downlink Control Channel (PDCCH). A PDCCH transports a single message called Downlink Control Information (DCI) coming from the MAC layer, where the scheduler indicates the resource allocation for a specific user. Each PDCCH is transmitted in a Control Channel Element (CCE), which is defined as group of nine sets of four REs.
According to the channel conditions the CCEs allocated can be 1, 2, 4 or 8, which correspond respectively to PDCCH format 0, 1, 2 and 3. Each PDCCH carries one of the possible 10 DCI formats configurations, modeling uplink and downlink assignment messages.



PCFICH & PDDCH
^^^^^^^^^^^^^^

The PDCCH is modeled with the transmission of the control frame of a fixed duration of 3/14 of milliseconds spanning in the whole available bandwidth. This implies that a single block transmission models the entire control frame with a fixed power (i.e., the one used for the PDSCH) across all the available RBs. The SINR perceived during the reception of this channel has been estimated according to the MIESM model presented above in order to evaluate the error distribution of PCFICH and PDCCH. In detail, the SINR samples of all the RBs are included in the evaluation of the MI associated to the control frame and, according to this values, the effective SINR is obtained by inverting the MI evaluation process. 

The PCFICH error distribution is modeled considering the link level simulation curves of the performance of the PCFICH in AWGN channel presented in [Milos2012]_, by means of look-up tables according to the transmission mode used (e.g., SISO or MIMO) and the SINR evaluated as described before.

While for what concern the PDCCH, the correct reception of all the PDCCHs is modeled with a configurable power threshold on the perceived SINR, where the default value is taken from Section 10.3.3 of [Sesia2009]_ where the performance of the convolutional turbo codes of PDCCH (i.e., with state tailbiting) are presented. This implies that all the DCIs can be correctly decoded only in case of the perceived SINR is above the threshold. In doing this, we are assuming that the DCIs are randomly placed in the control frame and therefore always interfere with the ones of other BSs. According to [Sesia2009]_, the number of bits of the DCIs are at most of 62 bits. Therefore, the default value is taken for a given PDCCH fixed dimension of 62 bits and a considering a rate of :math:`1/3`, which corresponds to 2.4 dB. According to this model, the control frame does not have any limitation in the PDCCHs that can be transmitted. Finally, It has to be noted that, in case of MIMO transmission, the PDCCH uses always the transmit diversity mode according to the standard.


Reference Signal
^^^^^^^^^^^^^^^^

The Reference Signal (RS) is modeled according to the SINR perceived during the reception of the control frame. This allows of having every TTI an evaluation of the interference scenario since all the eNB are transmitting (simultaneously) the control frame over the respective available bandwidths. We note that, the model does not include the power boosting since it does not reflect any improvement in the implemented model of the channel estimation.


PUCCH
^^^^^

The PUCCH is modeled with an error free channel.


Sounding Reference Signal (SRS)
^^^^^^^^^^^^^^^^^^^^^^^^^^^^^^^

The SRS is modeled similar to the downlink control frame. The SRS is periodically placed in the last symbol of the subframe; therefore when a SRS signal has to be sent, the data frame will last on the 13th symbol in order to leave space for the SRS, which will be sent in the whole system bandwidth. The SINR can be evaluated according to MIESM model as done for RS. For what concern the periodicity, it can be defined as an integer multiple of TTIs; however we remark that the standard allows the following values: 2, 5, 10, 20, 40, 80, 160 or 320 TTIs.


.. only:: latex

    .. raw:: latex

        \clearpage

-----------------------
Channel and Propagation
-----------------------


The LTE module works with the channel objects provided by the Spectrum module, i.e., either SingleModelSpectrumChannel or MultiModelSpectrumChannel. Because of these, all the propagation models supported by these objecs can be used within the LTE module.



Use of the Buildings model with LTE
+++++++++++++++++++++++++++++++++++

The recommended propagation model to be used with the LTE
module is the one provided by the Buildings module, which was in fact
designed specifically with LTE (though it can be used with other
wireless technologies as well). Please refer to the documentation of
the Buildings module for generic information on the propagation model
it provides. 

In this section we will highlight some considerations that
specifically apply when the Buildings module is used together with the
LTE module.


The naming convention used in the following will be:

 * User equipment:  UE
 * Macro Base Station: MBS
 * Small cell Base Station (e.g., pico/femtocell): SC


The LTE module considers FDD only, and implements downlink and uplink propagation separately. As a consequence, the following pathloss computations are performed

  * MBS <-> UE (indoor and outdoor)
  * SC (indoor and outdoor) <-> UE (indoor and outdoor)
 
The LTE model does not provide the following pathloss computations:

  * UE <-> UE
  * MBS <-> MBS
  * MBS <-> SC
  * SC <-> SC


The Buildings model does not know the actual type of the node; i.e.,
it is not aware of whether a transmitter node is a UE, a MBS, or a
SC. Rather, the Buildings model only cares about the position of the
node: whether it is indoor and outdoor, and what is its z-axis respect
to the rooftop level. As a consequence, for an eNB node that is placed
outdoor and at a z-coordinate above the rooftop level, the propagation
models typical of MBS will be used by the Buildings
module. Conversely, for an eNB that is placed outdoor but below the
rooftop,  or indoor, the propagation models typical of pico and
femtocells will be used.  

For communications involving at least one indoor node, the
corresponding wall penetration losses will be calculated by the
Buildings model. This covers the following use cases: 
 
 * MBS <-> indoor UE
 * outdoor SC <-> indoor UE
 * indoor SC <-> indoor UE
 * indoor SC <-> outdoor UE

Please refer to the documentation of the Buildings module for details
on the actual models used in each case. 


Fading Model
++++++++++++

The LTE module includes a trace-based fading model derived from the one developed during the GSoC 2010 [Piro2011]_. The main characteristic of this model is the fact that the fading evaluation during simulation run-time is based on per-calculated traces. This is done to limit the computational complexity of the simulator. On the other hand, it needs huge structures for storing the traces; therefore, a trade-off between the number of possible parameters and the memory occupancy has to be found. The most important ones are:

 * users' speed: relative speed between users (affects the Doppler frequency, which in turns affects the time-variance property of the fading)
 * number of taps (and relative power): number of multiple paths considered, which affects the frequency property of the fading.
 * time granularity of the trace: sampling time of the trace.
 * frequency granularity of the trace: number of values in frequency to be evaluated.
 * length of trace: ideally large as the simulation time, might be reduced by windowing mechanism.
 * number of users: number of independent traces to be used (ideally one trace per user).

With respect to the mathematical channel propagation model, we suggest the one provided by the ``rayleighchan`` function of Matlab, since it provides a well accepted channel modelization both in time and frequency domain. For more information, the reader is referred to  [mathworks]_.

The simulator provides a matlab script (``/lte/model/JakesTraces/fading-trace-generator.m``) for generating traces based on the format used by the simulator. 
In detail, the channel object created with the rayleighchan function is used for filtering a discrete-time impulse signal in order to obtain the channel impulse response. The filtering is repeated for different TTI, thus yielding subsequent time-correlated channel responses (one per TTI). The channel response is then processed with the ``pwelch`` function for obtaining its power spectral density values, which are then saved in a file with the proper format compatible with the simulator model.

Since the number of variable it is pretty high, generate traces considering all of them might produce a high number of traces of huge size. On this matter, we considered the following assumptions of the parameters based on the 3GPP fading propagation conditions (see Annex B.2 of [TS36.104]_):

 * users' speed: typically only a few discrete values are considered, i.e.:

   * 0 and 3 kmph for pedestrian scenarios
   * 30 and 60 kmph for vehicular scenarios
   * 0, 3, 30 and 60 for urban scenarios

 * channel taps: only a limited number of sets of channel taps are normally considered, for example three models are mentioned in Annex B.2 of [TS36.104]_.
 * time granularity: we need one fading value per TTI, i.e., every 1 ms (as this is the granularity in time of the ns-3 LTE PHY model).
 * frequency granularity: we need one fading value per RB (which is the frequency granularity of the spectrum model used by the ns-3 LTE model).
 * length of the trace: the simulator includes the windowing mechanism implemented during the GSoC 2011, which consists of picking up a window of the trace each window length in a random fashion.  
 * per-user fading process: users share the same fading trace, but for each user a different starting point in the trace is randomly picked up. This choice was made to avoid the need to provide one fading trace per user.

According to the parameters we considered, the following formula express in detail the total size :math:`S_{traces}` of the fading traces:

.. math::
 S_{traces} = S_{sample} \times N_{RB} \times \frac{T_{trace}}{T_{sample}} \times N_{scenarios} \mbox{ [bytes]}

where :math:`S_{sample}` is the size in bytes of the sample (e.g., 8 in case of double precision, 4 in case of float precision), :math:`N_{RB}` is the number of RB or set of RBs to be considered, :math:`T_{trace}` is the total length of the trace, :math:`T_{sample}` is the time resolution of the trace (1 ms), and :math:`N_{scenarios}` is the number of fading scenarios that are desired (i.e., combinations of different sets of channel taps and user speed values). We provide traces for 3 different scenarios one for each taps configuration defined in Annex B.2 of [TS36.104]_:

 * Pedestrian: with nodes' speed of 3 kmph.
 * Vehicular: with nodes' speed of 60 kmph.
 * Urban: with nodes' speed of 3 kmph.

hence :math:`N_{scenarios} = 3`. All traces have :math:`T_{trace} = 10` s and :math:`RB_{NUM} = 100`. This results in a total 24 MB bytes of traces.


Antennas
++++++++

Being based on the SpectrumPhy, the LTE PHY model supports antenna
modeling via the ns-3 AntennaModel class. Hence, any model based on
this class can be associated with any eNB or UE instance. For
instance, the use of the CosineAntennaModel associated with an eNB
device allows to model one sector of a macro base station. By default,
the IsotropicAntennaModel is used for both eNBs and UEs. 


-------
Helpers
-------

Two helper objects are use to setup simulations and configure the
various components. These objects are:


 * LteHelper, which takes care of the configuration of the LTE radio
   access network, as well as of coordinating the setup and release of
   EPS bearers 
 * EpcHelper, which takes care of the configuratio of the Evolved
   Packet Core

It is possible to create a simple LTE-only simulations by
using LteHelper alone, or to create complete LTE-EPC simulations by
using both LteHelper and EpcHelper. When both helpers are used, they
interact in a master-slave fashion, with LteHelper being the Master
that interacts directly with the user program, and EpcHelper working
"under the hood" to configure the EPC upon explicit methods called by
LteHelper. The exact interactions are displayed in the Figure :ref:`fig-helpers`.

.. _fig-helpers:
   
.. figure:: figures/helpers.*
   :align: center

   Sequence diagram of the interaction between LteHelper and EpcHelper


A few notes on the above diagram:

  * the role of the MME is taken by the EpcHelper, since we don't have
    an MME at the moment (the current code supports data plane only);

  * in a real LTE/EPC system, the setup of the RadioBearer comes after
    the setup of the S1 bearer, but here due to the use of Helpers
    instead of S1-AP messages we do it the other way around
    (RadioBearers first, then S1 bearer) because of easier
    implementation. This is fine to do since the current code focuses
    on control plane only.

<|MERGE_RESOLUTION|>--- conflicted
+++ resolved
@@ -1095,27 +1095,20 @@
 inter cell intereference calculation and the simulation of uplink traffic, including both packet transmission and CQI generation. 
 
 
-<<<<<<< HEAD
 MAC to Channel delay
 ^^^^^^^^^^^^^^^^^^^^
 
 To model the latency of real MAC and PHY implementations, the PHY model simulates a MAC-to-channel delay in multiples of TTIs (1ms). The transmission of both data and control packets are delayed by this amount.
 
 
-=======
->>>>>>> fce1fc82
 CQI feedback
 ^^^^^^^^^^^^
 
 The generation of CQI feedback is done accordingly to what specified in [FFAPI]_. In detail, we considered the generation 
 of periodic wideband CQI (i.e., a single value of channel state that is deemed representative of all RBs 
-<<<<<<< HEAD
 in use) and inband CQIs (i.e., a set of value representing the channel state for each RB).
 
 The CQI feedbacks are currently evaluated according to the SINR perceived by data transmissions (i.e., PDSHC for downlink and PUSCH for uplink) instead of the one based on reference signals (i.e., RS for downlink and SRS for uplink) since that signals are not implemented in the current version of the PHY layer. This implies that a UE has to transmit some data in order to have CQI feedbacks. This assumption is based on the fact that the reference signals defined in LTE are usually multiplexed within the data transmissions resources.
-=======
-in use) and inband CQIs (i.e., a set of value representing the channel state for each RBG). 
->>>>>>> fce1fc82
 
 Interference Model
 ^^^^^^^^^^^^^^^^^^
@@ -1315,7 +1308,6 @@
 
 Therefore the PHY layer implements the MIMO model as the gain perceived by the receiver when using a MIMO scheme respect to the one obtained using SISO one. We note that, these gains referred to a case where there is no correlation between the antennas in MIMO scheme; therefore do not model degradation due to paths correlation.
 
-
 .. only:: latex
 
     .. raw:: latex
@@ -1363,6 +1355,7 @@
     .. raw:: latex
 
         \clearpage
+
 
 -----------------------
 Channel and Propagation
