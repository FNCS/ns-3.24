/* -*-  Mode: C++; c-file-style: "gnu"; indent-tabs-mode:nil; -*- */
/*
 * Copyright (c) 2005,2006 INRIA
 *
 * This program is free software; you can redistribute it and/or modify
 * it under the terms of the GNU General Public License version 2 as 
 * published by the Free Software Foundation;
 *
 * This program is distributed in the hope that it will be useful,
 * but WITHOUT ANY WARRANTY; without even the implied warranty of
 * MERCHANTABILITY or FITNESS FOR A PARTICULAR PURPOSE.  See the
 * GNU General Public License for more details.
 *
 * You should have received a copy of the GNU General Public License
 * along with this program; if not, write to the Free Software
 * Foundation, Inc., 59 Temple Place, Suite 330, Boston, MA  02111-1307  USA
 *
 * Author: Mathieu Lacage <mathieu.lacage@sophia.inria.fr>
 */

#include "yans-wifi-phy.h"
#include "yans-wifi-channel.h"
#include "wifi-mode.h"
#include "wifi-preamble.h"
#include "wifi-phy-state-helper.h"
#include "error-rate-model.h"
#include "ns3/simulator.h"
#include "ns3/packet.h"
#include "ns3/random-variable.h"
#include "ns3/assert.h"
#include "ns3/log.h"
#include "ns3/double.h"
#include "ns3/uinteger.h"
#include "ns3/enum.h"
#include "ns3/pointer.h"
#include "ns3/net-device.h"
#include "ns3/trace-source-accessor.h"
#include <math.h>

NS_LOG_COMPONENT_DEFINE ("YansWifiPhy");

namespace ns3 {

NS_OBJECT_ENSURE_REGISTERED (YansWifiPhy);

TypeId 
YansWifiPhy::GetTypeId (void)
{
  static TypeId tid = TypeId ("ns3::YansWifiPhy")
    .SetParent<WifiPhy> ()
    .AddConstructor<YansWifiPhy> ()
    .AddAttribute ("EnergyDetectionThreshold",
                   "The energy of a received signal should be higher than "
                   "this threshold (dbm) to allow the PHY layer to detect the signal.",
                   DoubleValue (-140.0),
                   MakeDoubleAccessor (&YansWifiPhy::SetEdThreshold,
                                       &YansWifiPhy::GetEdThreshold),
                   MakeDoubleChecker<double> ())
    .AddAttribute ("CcaMode1Threshold",
                   "The energy of a received signal should be higher than "
                   "this threshold (dbm) to allow the PHY layer to declare CCA BUSY state",
                   DoubleValue (-140.0),
                   MakeDoubleAccessor (&YansWifiPhy::SetCcaMode1Threshold,
                                       &YansWifiPhy::GetCcaMode1Threshold),
                   MakeDoubleChecker<double> ())
    .AddAttribute ("TxGain",
                   "Transmission gain (dB).",
                   DoubleValue (1.0),
                   MakeDoubleAccessor (&YansWifiPhy::SetTxGain,
                                       &YansWifiPhy::GetTxGain),
                   MakeDoubleChecker<double> ())
    .AddAttribute ("RxGain",
                   "Reception gain (dB).",
                   DoubleValue (1.0),
                   MakeDoubleAccessor (&YansWifiPhy::SetRxGain,
                                       &YansWifiPhy::GetRxGain),
                   MakeDoubleChecker<double> ())
    .AddAttribute ("TxPowerLevels",
                   "Number of transmission power levels available between "
                   "TxPowerBase and TxPowerEnd included.",
                   UintegerValue (1),
                   MakeUintegerAccessor (&YansWifiPhy::m_nTxPower),
                   MakeUintegerChecker<uint32_t> ())
    .AddAttribute ("TxPowerEnd",
                   "Maximum available transmission level (dbm).",
                   DoubleValue (16.0206),
                   MakeDoubleAccessor (&YansWifiPhy::SetTxPowerEnd, 
                                       &YansWifiPhy::GetTxPowerEnd),
                   MakeDoubleChecker<double> ())
    .AddAttribute ("TxPowerStart",
                   "Minimum available transmission level (dbm).",
                   DoubleValue (16.0206),
                   MakeDoubleAccessor (&YansWifiPhy::SetTxPowerStart, 
                                       &YansWifiPhy::GetTxPowerStart),
                   MakeDoubleChecker<double> ())
    .AddAttribute ("RxNoiseFigure",
                   "Loss (dB) in the Signal-to-Noise-Ratio due to non-idealities in the receiver."
                   " According to Wikipedia (http://en.wikipedia.org/wiki/Noise_figure), this is "
                   "\"the difference in decibels (dB) between"
                   " the noise output of the actual receiver to the noise output of an "
                   " ideal receiver with the same overall gain and bandwidth when the receivers "
                   " are connected to sources at the standard noise temperature T0 (usually 290 K)\"."
                   " For",
                   DoubleValue (7),
                   MakeDoubleAccessor (&YansWifiPhy::SetRxNoiseFigure,
                                       &YansWifiPhy::GetRxNoiseFigure),
                   MakeDoubleChecker<double> ())
    .AddAttribute ("Standard", "The standard chosen configures a set of transmission modes"
                   " and some PHY-specific constants.",
                   EnumValue (WIFI_PHY_STANDARD_80211a),
                   MakeEnumAccessor (&YansWifiPhy::SetStandard),
                   MakeEnumChecker (WIFI_PHY_STANDARD_80211a, "802.11a",
                                    WIFI_PHY_STANDARD_80211b, "802.11b",
                                    WIFI_PHY_STANDARD_holland, "holland"))
    .AddAttribute ("State", "The state of the PHY layer",
                   PointerValue (),
                   MakePointerAccessor (&YansWifiPhy::m_state),
                   MakePointerChecker<WifiPhyStateHelper> ())
    .AddAttribute ("ChannelSwitchDelay",
                   "Delay between two short frames transmitted on different frequencies",
                   TimeValue (MicroSeconds (250)),
                   MakeTimeAccessor (&YansWifiPhy::m_channelSwitchDelay), 
                   MakeTimeChecker ())
    
    ;
  return tid;
}

YansWifiPhy::YansWifiPhy ()
<<<<<<< HEAD
  :  m_channelFreqMhz(2437),
     m_endSyncEvent (),
     m_random (0.0, 1.0)

=======
 : m_channelId(0),
   m_endSyncEvent (),
   m_random (0.0, 1.0),
   m_channelStartingFrequency(0.0)
>>>>>>> d381c108
{
  NS_LOG_FUNCTION (this);
  m_state = CreateObject<WifiPhyStateHelper> ();
}

YansWifiPhy::~YansWifiPhy ()
{
  NS_LOG_FUNCTION (this);
}

void
YansWifiPhy::DoDispose (void)
{
  NS_LOG_FUNCTION (this);
  m_channel = 0;
  m_modes.clear ();
  m_device = 0;
}

void
YansWifiPhy::SetStandard (enum WifiPhyStandard standard)
{
  NS_LOG_FUNCTION (this << standard);
  m_standard = standard;
  switch (standard) {
  case WIFI_PHY_STANDARD_80211a:
    Configure80211a ();
    break;
  case WIFI_PHY_STANDARD_80211b:
    Configure80211b ();
    break;
  case WIFI_PHY_STANDARD_holland:
    ConfigureHolland ();
    break;
  default:
    NS_ASSERT (false);
    break;
  }
}


void 
YansWifiPhy::SetRxNoiseFigure (double noiseFigureDb)
{
  NS_LOG_FUNCTION (this << noiseFigureDb);
  m_interference.SetNoiseFigure (DbToRatio (noiseFigureDb));
}
void 
YansWifiPhy::SetTxPowerStart (double start)
{
  NS_LOG_FUNCTION (this << start);
  m_txPowerBaseDbm = start;
}
void 
YansWifiPhy::SetTxPowerEnd (double end)
{
  NS_LOG_FUNCTION (this << end);
  m_txPowerEndDbm = end;
}
void 
YansWifiPhy::SetNTxPower (uint32_t n)
{
  NS_LOG_FUNCTION (this << n);
  m_nTxPower = n;
}
void 
YansWifiPhy::SetTxGain (double gain)
{
  NS_LOG_FUNCTION (this << gain);
  m_txGainDb = gain;
}
void 
YansWifiPhy::SetRxGain (double gain)
{
  NS_LOG_FUNCTION (this << gain);
  m_rxGainDb = gain;
}
void 
YansWifiPhy::SetEdThreshold (double threshold)
{
  NS_LOG_FUNCTION (this << threshold);
  m_edThresholdW = DbmToW (threshold);
}
void 
YansWifiPhy::SetCcaMode1Threshold (double threshold)
{
  NS_LOG_FUNCTION (this << threshold);
  m_ccaMode1ThresholdW = DbmToW (threshold);
}
void 
YansWifiPhy::SetErrorRateModel (Ptr<ErrorRateModel> rate)
{
  m_interference.SetErrorRateModel (rate);
}
void 
YansWifiPhy::SetDevice (Ptr<Object> device)
{
  m_device = device;
}
void 
YansWifiPhy::SetMobility (Ptr<Object> mobility)
{
  m_mobility = mobility;
}

double 
YansWifiPhy::GetRxNoiseFigure (void) const
{
  return RatioToDb (m_interference.GetNoiseFigure ());
}
double 
YansWifiPhy::GetTxPowerStart (void) const
{
  return m_txPowerBaseDbm;
}
double 
YansWifiPhy::GetTxPowerEnd (void) const
{
  return m_txPowerEndDbm;
}
double 
YansWifiPhy::GetTxGain (void) const
{
  return m_txGainDb;
}
double 
YansWifiPhy::GetRxGain (void) const
{
  return m_rxGainDb;
}

double 
YansWifiPhy::GetEdThreshold (void) const
{
  return WToDbm (m_edThresholdW);
}

double 
YansWifiPhy::GetCcaMode1Threshold (void) const
{
  return WToDbm (m_ccaMode1ThresholdW);
}

Ptr<ErrorRateModel> 
YansWifiPhy::GetErrorRateModel (void) const
{
  return m_interference.GetErrorRateModel ();
}
Ptr<Object> 
YansWifiPhy::GetDevice (void) const
{
  return m_device;
}
Ptr<Object> 
YansWifiPhy::GetMobility (void)
{
  return m_mobility;
}

double 
YansWifiPhy::CalculateSnr (WifiMode txMode, double ber) const
{
  return m_interference.GetErrorRateModel ()->CalculateSnr (txMode, ber);
}

Ptr<WifiChannel> 
YansWifiPhy::GetChannel (void) const
{
  return m_channel;
}
void 
YansWifiPhy::SetChannel (Ptr<YansWifiChannel> channel)
{
  m_channel = channel;
  m_channel->Add (this);
  m_channelId = 0;      // always start on channel starting frequency
}

void 
YansWifiPhy::SetFrequencyChannel (uint16_t nch)
{
  Simulator::Schedule (m_channelSwitchDelay, &YansWifiPhy::DoSetChannelId, this, nch);
}

void
YansWifiPhy::DoSetChannelId (uint16_t nch)
{
  NS_LOG_DEBUG("switching channel " << m_channelId << " -> " << nch);
  m_channelId = nch;
}

uint16_t 
YansWifiPhy::GetFrequencyChannel() const
{
  return m_channelId;
}

double
YansWifiPhy::GetChannelCenterFrequency() const
{
  return m_channelStartingFrequency + 5e6 * GetFrequencyChannel();
}

void 
YansWifiPhy::SetReceiveOkCallback (SyncOkCallback callback)
{
  m_state->SetReceiveOkCallback (callback);
}
void 
YansWifiPhy::SetReceiveErrorCallback (SyncErrorCallback callback)
{
  m_state->SetReceiveErrorCallback (callback);
}
void 
YansWifiPhy::StartReceivePacket (Ptr<Packet> packet, 
                                 double rxPowerDbm,
                                 WifiMode txMode,
                                 enum WifiPreamble preamble)
{
  NS_LOG_FUNCTION (this << packet << rxPowerDbm << txMode << preamble);
  rxPowerDbm += m_rxGainDb;
  double rxPowerW = DbmToW (rxPowerDbm);
  Time rxDuration = CalculateTxDuration (packet->GetSize (), txMode, preamble);
  Time endRx = Simulator::Now () + rxDuration;

  Ptr<InterferenceHelper::Event> event;
  event = m_interference.Add (packet->GetSize (), 
                              txMode,
                              preamble,
                              rxDuration,
                              rxPowerW);

  switch (m_state->GetState ()) {
  case YansWifiPhy::SYNC:
    NS_LOG_DEBUG ("drop packet because already in Sync (power="<<
                  rxPowerW<<"W)");
    NotifyRxDrop (packet);
    if (endRx > Simulator::Now () + m_state->GetDelayUntilIdle ()) 
      {
        // that packet will be noise _after_ the reception of the
        // currently-received packet.
        goto maybeCcaBusy;
      }
    break;
  case YansWifiPhy::TX:
    NS_LOG_DEBUG ("drop packet because already in Tx (power="<<
                  rxPowerW<<"W)");
    NotifyRxDrop (packet);
    if (endRx > Simulator::Now () + m_state->GetDelayUntilIdle ()) 
      {
        // that packet will be noise _after_ the transmission of the
        // currently-transmitted packet.
        goto maybeCcaBusy;
      }
    break;
  case YansWifiPhy::CCA_BUSY:
  case YansWifiPhy::IDLE:
    if (rxPowerW > m_edThresholdW) 
      {
        NS_LOG_DEBUG ("sync (power="<<rxPowerW<<"W)");
        // sync to signal
        m_state->SwitchToSync (rxDuration);
        NS_ASSERT (m_endSyncEvent.IsExpired ());
        NotifyRxBegin (packet);
        m_endSyncEvent = Simulator::Schedule (rxDuration, &YansWifiPhy::EndSync, this, 
                                              packet,
                                              event);
      }
    else 
      {
        NS_LOG_DEBUG ("drop packet because signal power too Small ("<<
                      rxPowerW<<"<"<<m_edThresholdW<<")");
        NotifyRxDrop (packet);
        goto maybeCcaBusy;
      }
    break;
  }

  return;

 maybeCcaBusy:
  // We are here because we have received the first bit of a packet and we are
  // not going to be able to synchronize on it
  // In this model, CCA becomes busy when the aggregation of all signals as
  // tracked by the InterferenceHelper class is higher than the CcaBusyThreshold

  Time delayUntilCcaEnd = m_interference.GetEnergyDuration (m_ccaMode1ThresholdW);
  if (!delayUntilCcaEnd.IsZero ())
    {
      m_state->SwitchMaybeToCcaBusy (delayUntilCcaEnd);
    }
}

void 
YansWifiPhy::SendPacket (Ptr<const Packet> packet, WifiMode txMode, WifiPreamble preamble, uint8_t txPower)
{
  NS_LOG_FUNCTION (this << packet << txMode << preamble << (uint32_t)txPower);
  /* Transmission can happen if:
   *  - we are syncing on a packet. It is the responsability of the
   *    MAC layer to avoid doing this but the PHY does nothing to 
   *    prevent it.
   *  - we are idle
   */
  NS_ASSERT (!m_state->IsStateTx ());

  Time txDuration = CalculateTxDuration (packet->GetSize (), txMode, preamble);
  if (m_state->IsStateSync ())
    {
      m_endSyncEvent.Cancel ();
    }
  NotifyTxBegin (packet);
  uint32_t dataRate500KbpsUnits = txMode.GetDataRate () / 500000;   
  bool isShortPreamble = (WIFI_PREAMBLE_SHORT == preamble);
  NotifyPromiscSniffTx (packet, m_channelFreqMhz, dataRate500KbpsUnits, isShortPreamble);
  m_state->SwitchToTx (txDuration, packet, txMode, preamble, txPower);
  m_channel->Send (this, packet, GetPowerDbm (txPower) + m_txGainDb, txMode, preamble);
}

uint32_t 
YansWifiPhy::GetNModes (void) const
{
  return m_modes.size ();
}
WifiMode 
YansWifiPhy::GetMode (uint32_t mode) const
{
  return m_modes[mode];
}
uint32_t 
YansWifiPhy::GetNTxPower (void) const
{
  return m_nTxPower;
}

void
YansWifiPhy::Configure80211a (void)
{
  NS_LOG_FUNCTION (this);
  m_interference.Configure80211aParameters ();
  m_channelStartingFrequency = 5e9; // 5 GHz 
  m_modes.push_back (WifiPhy::Get6mba ());
  m_modes.push_back (WifiPhy::Get9mba ());
  m_modes.push_back (WifiPhy::Get12mba ());
  m_modes.push_back (WifiPhy::Get18mba ());
  m_modes.push_back (WifiPhy::Get24mba ());
  m_modes.push_back (WifiPhy::Get36mba ());
  m_modes.push_back (WifiPhy::Get48mba ());
  m_modes.push_back (WifiPhy::Get54mba ());
}


void
YansWifiPhy::Configure80211b (void)
{
  NS_LOG_FUNCTION (this);
  m_interference.Configure80211bParameters ();
  m_modes.push_back (WifiPhy::Get1mbb ());
  m_modes.push_back (WifiPhy::Get2mbb ());
  m_modes.push_back (WifiPhy::Get5_5mbb ());
  m_modes.push_back (WifiPhy::Get11mbb ());
}

void
YansWifiPhy::ConfigureHolland (void)
{
  NS_LOG_FUNCTION (this);
  m_interference.Configure80211aParameters ();
  m_modes.push_back (WifiPhy::Get6mba ());
  m_modes.push_back (WifiPhy::Get12mba ());
  m_modes.push_back (WifiPhy::Get18mba ());
  m_modes.push_back (WifiPhy::Get36mba ());
  m_modes.push_back (WifiPhy::Get54mba ());
}

void 
YansWifiPhy::RegisterListener (WifiPhyListener *listener)
{
  m_state->RegisterListener (listener);
}

bool 
YansWifiPhy::IsStateCcaBusy (void)
{
  return m_state->IsStateCcaBusy ();
}

bool 
YansWifiPhy::IsStateIdle (void)
{
  return m_state->IsStateIdle ();
}
bool 
YansWifiPhy::IsStateBusy (void)
{
  return m_state->IsStateBusy ();
}
bool 
YansWifiPhy::IsStateSync (void)
{
  return m_state->IsStateSync ();
}
bool 
YansWifiPhy::IsStateTx (void)
{
  return m_state->IsStateTx ();
}

Time
YansWifiPhy::GetStateDuration (void)
{
  return m_state->GetStateDuration ();
}
Time
YansWifiPhy::GetDelayUntilIdle (void)
{
  return m_state->GetDelayUntilIdle ();
}

Time 
YansWifiPhy::GetLastRxStartTime (void) const
{
  return m_state->GetLastRxStartTime ();
}

Time 
YansWifiPhy::CalculateTxDuration (uint32_t size, WifiMode payloadMode, enum WifiPreamble preamble) const
{
  return m_interference.CalculateTxDuration (size, payloadMode, preamble);
}

double 
YansWifiPhy::DbToRatio (double dB) const
{
  double ratio = pow(10.0,dB/10.0);
  return ratio;
}

double 
YansWifiPhy::DbmToW (double dBm) const
{
  double mW = pow(10.0,dBm/10.0);
  return mW / 1000.0;
}

double
YansWifiPhy::WToDbm (double w) const
{
  return 10.0 * log10(w * 1000.0);
}

double
YansWifiPhy::RatioToDb (double ratio) const
{
  return 10.0 * log10(ratio);
}

double
YansWifiPhy::GetEdThresholdW (void) const
{
  return m_edThresholdW;
}

double 
YansWifiPhy::GetPowerDbm (uint8_t power) const
{
  NS_ASSERT (m_txPowerBaseDbm <= m_txPowerEndDbm);
  NS_ASSERT (m_nTxPower > 0);
  double dbm = m_txPowerBaseDbm + power * (m_txPowerEndDbm - m_txPowerBaseDbm) / m_nTxPower;
  return dbm;
}

void
YansWifiPhy::EndSync (Ptr<Packet> packet, Ptr<InterferenceHelper::Event> event)
{
  NS_LOG_FUNCTION (this << packet << event);
  NS_ASSERT (IsStateSync ());
  NS_ASSERT (event->GetEndTime () == Simulator::Now ());

  struct InterferenceHelper::SnrPer snrPer;
  snrPer = m_interference.CalculateSnrPer (event);

  NS_LOG_DEBUG ("mode="<<(event->GetPayloadMode ().GetDataRate ())<<
                ", snr="<<snrPer.snr<<", per="<<snrPer.per<<", size="<<packet->GetSize ());
  if (m_random.GetValue () > snrPer.per) 
    {
      NotifyRxEnd (packet); 
      uint32_t dataRate500KbpsUnits = event->GetPayloadMode ().GetDataRate () / 500000;   
      bool isShortPreamble = (WIFI_PREAMBLE_SHORT == event->GetPreambleType ());  
      double signalDbm = RatioToDb (event->GetRxPowerW ()) + 30;
      double noiseDbm = RatioToDb(event->GetRxPowerW() / snrPer.snr) - GetRxNoiseFigure() + 30 ;
      NotifyPromiscSniffRx (packet, m_channelFreqMhz, dataRate500KbpsUnits, isShortPreamble, signalDbm, noiseDbm);
      m_state->SwitchFromSyncEndOk (packet, snrPer.snr, event->GetPayloadMode (), event->GetPreambleType ());
    } 
  else 
    {
      /* failure. */
      NotifyRxDrop (packet);
      m_state->SwitchFromSyncEndError (packet, snrPer.snr);
    }
}
} // namespace ns3<|MERGE_RESOLUTION|>--- conflicted
+++ resolved
@@ -127,17 +127,10 @@
 }
 
 YansWifiPhy::YansWifiPhy ()
-<<<<<<< HEAD
-  :  m_channelFreqMhz(2437),
-     m_endSyncEvent (),
-     m_random (0.0, 1.0)
-
-=======
  : m_channelId(0),
    m_endSyncEvent (),
    m_random (0.0, 1.0),
    m_channelStartingFrequency(0.0)
->>>>>>> d381c108
 {
   NS_LOG_FUNCTION (this);
   m_state = CreateObject<WifiPhyStateHelper> ();
@@ -449,9 +442,7 @@
       m_endSyncEvent.Cancel ();
     }
   NotifyTxBegin (packet);
-  uint32_t dataRate500KbpsUnits = txMode.GetDataRate () / 500000;   
-  bool isShortPreamble = (WIFI_PREAMBLE_SHORT == preamble);
-  NotifyPromiscSniffTx (packet, m_channelFreqMhz, dataRate500KbpsUnits, isShortPreamble);
+  NotifyPromiscSniff (packet);
   m_state->SwitchToTx (txDuration, packet, txMode, preamble, txPower);
   m_channel->Send (this, packet, GetPowerDbm (txPower) + m_txGainDb, txMode, preamble);
 }
@@ -621,14 +612,11 @@
 
   NS_LOG_DEBUG ("mode="<<(event->GetPayloadMode ().GetDataRate ())<<
                 ", snr="<<snrPer.snr<<", per="<<snrPer.per<<", size="<<packet->GetSize ());
+  
   if (m_random.GetValue () > snrPer.per) 
     {
-      NotifyRxEnd (packet); 
-      uint32_t dataRate500KbpsUnits = event->GetPayloadMode ().GetDataRate () / 500000;   
-      bool isShortPreamble = (WIFI_PREAMBLE_SHORT == event->GetPreambleType ());  
-      double signalDbm = RatioToDb (event->GetRxPowerW ()) + 30;
-      double noiseDbm = RatioToDb(event->GetRxPowerW() / snrPer.snr) - GetRxNoiseFigure() + 30 ;
-      NotifyPromiscSniffRx (packet, m_channelFreqMhz, dataRate500KbpsUnits, isShortPreamble, signalDbm, noiseDbm);
+      NotifyRxEnd (packet);
+      NotifyPromiscSniff (packet);
       m_state->SwitchFromSyncEndOk (packet, snrPer.snr, event->GetPayloadMode (), event->GetPreambleType ());
     } 
   else 
@@ -638,4 +626,5 @@
       m_state->SwitchFromSyncEndError (packet, snrPer.snr);
     }
 }
+
 } // namespace ns3