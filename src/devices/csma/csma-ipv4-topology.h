/* -*- Mode:C++; c-file-style:"gnu"; indent-tabs-mode:nil; -*- */
//
// Copyright (c) 2007 Emmanuelle Laprise
//
// This program is free software; you can redistribute it and/or modify
// it under the terms of the GNU General Public License version 2 as
// published by the Free Software Foundation;
//
// This program is distributed in the hope that it will be useful,
// but WITHOUT ANY WARRANTY; without even the implied warranty of
// MERCHANTABILITY or FITNESS FOR A PARTICULAR PURPOSE.  See the
// GNU General Public License for more details.
//
// You should have received a copy of the GNU General Public License
// along with this program; if not, write to the Free Software
// Foundation, Inc., 59 Temple Place, Suite 330, Boston, MA  02111-1307  USA
//
// Author: Emmanuelle Laprise <emmanuelle.laprise@bluekazoo.ca>
//

#ifndef __CSMA_IPV4_TOPOLOGY_H__
#define __CSMA_IPV4_TOPOLOGY_H__

#include "ns3/ptr.h"
#include "ns3/ipv4-address.h"
#include "ns3/ipv4.h"
#include "ns3/ipv4-route.h"
#include "ns3/internet-node.h"
#include "ns3/csma-net-device.h"

// The topology class consists of only static methods thar are used to
// create the topology and data flows for an ns3 simulation

namespace ns3 {

class CsmaIpv4Channel;
class Node;
class IPAddr;
class DataRate;
class Queue;

/**
 * \brief A helper class to create Topologies based on the
 * InternetNodes and CsmaChannels. Either the
 * SimpleCsmaNetDevice or the LLCCsmaNetDevice can be used
 * when constructing these topologies.
 */
class CsmaIpv4Topology {
public:

  /**
   * \param n1 Node to be attached to the Csma channel
   * \param ch CsmaChannel to which node n1 should be attached
   * \param addr Mac address of the node
   *
   * Add a Csma node to a Csma channel. This function adds
   * a EthernetCsmaNetDevice to the nodes so that they can
   * connect to a CsmaChannel. This means that Ethernet headers
   * and trailers will be added to the packet before sending out on
   * the net device.
   * 
   * \return ifIndex of the device
   */
  static uint32_t AddIpv4CsmaNetDevice(Ptr<Node> node,
                                       Ptr<CsmaChannel> channel,
                                       Eui48Address addr);

  /**
   * \param n1 Node to be attached to the Csma channel
   * \param ch CsmaChannel to which node n1 should be attached
   * \param addr Mac address of the node
   *
   * Add a Csma node to a Csma channel. This function adds
   * a RawCsmaNetDevice to the nodes so that they can connect
   * to a CsmaChannel.
   */
  static void AddIpv4RawCsmaNode( Ptr<Node> n1,
                                    Ptr<CsmaChannel> ch,
                                    Eui48Address addr);

  /**
   * \param n1 Node to be attached to the Csma channel
   * \param ch CsmaChannel to which node n1 should be attached
   * \param addr Mac address of the node
   *
   * Add a Csma node to a Csma channel. This function adds
   * a LlcCsmaNetDevice to the nodes so that they can connect
   * to a CsmaChannel.
   */
  static void AddIpv4LlcCsmaNode( Ptr<Node> n1,
                                    Ptr<CsmaChannel> ch,
                                    Eui48Address addr);



  /** 
<<<<<<< HEAD
   * \param n1 Node
   * \param ndNum NetDevice number with which to associate address
   * \param addr1 Ipv4 Address for ndNum of n1
   * \param netmask1 network mask for ndNum of node n1
=======
   * \brief Create an Ipv4 interface for a net device and assign an 
   * Ipv4Address to that interface.
   *
   * \param node The node to which to add the new address and corresponding 
   *        interface.
   * \param netDeviceNumber The NetDevice index number with which to associate
   *        the address.
   * \param address The Ipv4 Address for the interface.
   * \param network The network mask for the interface
>>>>>>> ba1b737a
   * 
   * Add an Ipv4Address to the Ipv4 interface associated with the
   * ndNum CsmaIpv4NetDevices on the provided CsmaIpv4Channel
   */
  static uint32_t AddIpv4Address(Ptr<Node> node,
                                 uint32_t netDeviceNumber, 
                                 const Ipv4Address address,
                                 const Ipv4Mask mask);

  /**
   * \param nd1 Node
   * \param nd2 Node
   * 
   * Add an IPV4 host route between the two specified net devices
   */
  static void AddIpv4Routes (Ptr<NetDevice> nd1, Ptr<NetDevice> nd2);
};

} // namespace ns3

#endif
<|MERGE_RESOLUTION|>--- conflicted
+++ resolved
@@ -94,12 +94,6 @@
 
 
   /** 
-<<<<<<< HEAD
-   * \param n1 Node
-   * \param ndNum NetDevice number with which to associate address
-   * \param addr1 Ipv4 Address for ndNum of n1
-   * \param netmask1 network mask for ndNum of node n1
-=======
    * \brief Create an Ipv4 interface for a net device and assign an 
    * Ipv4Address to that interface.
    *
@@ -109,7 +103,6 @@
    *        the address.
    * \param address The Ipv4 Address for the interface.
    * \param network The network mask for the interface
->>>>>>> ba1b737a
    * 
    * Add an Ipv4Address to the Ipv4 interface associated with the
    * ndNum CsmaIpv4NetDevices on the provided CsmaIpv4Channel
