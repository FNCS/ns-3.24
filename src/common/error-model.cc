--- conflicted
+++ resolved
@@ -132,11 +132,6 @@
 RateErrorModel::RateErrorModel ()
 {
   NS_LOG_FUNCTION;
-<<<<<<< HEAD
-  // Assume a uniform random variable if user does not specify
-  m_ranvar = UniformVariable ();
-=======
->>>>>>> 1f8d7cdc
 }
 
 RateErrorModel::~RateErrorModel () 
