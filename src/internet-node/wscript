--- conflicted
+++ resolved
@@ -26,15 +26,8 @@
         'tcp-socket-impl.cc',
         'ipv4-end-point-demux.cc',
         'ipv4-impl.cc',
-<<<<<<< HEAD
-        'udp-impl.cc',
-        'tcp-impl.cc',
-=======
-        'ascii-trace.cc',
-        'pcap-trace.cc',
         'udp-socket-factory-impl.cc',
         'tcp-socket-factory-impl.cc',
->>>>>>> ca2ffd5a
         'pending-data.cc',
         'sequence-number.cc',
         'rtt-estimator.cc',
