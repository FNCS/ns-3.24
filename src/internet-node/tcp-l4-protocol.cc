--- conflicted
+++ resolved
@@ -36,7 +36,6 @@
 
 #include <vector>
 #include <sstream>
-#include <iomanip>
 
 NS_LOG_COMPONENT_DEFINE ("TcpL4Protocol");
 
@@ -79,7 +78,7 @@
   aT[LISTEN][APP_CLOSE]   = SA (CLOSED,   NO_ACT);
   aT[LISTEN][TIMEOUT]     = SA (LISTEN,   NO_ACT);
   aT[LISTEN][ACK_RX]      = SA (LISTEN,   NO_ACT);
-  aT[LISTEN][SYN_RX]      = SA (LISTEN,   SYN_ACK_TX);//stay in listen and fork
+  aT[LISTEN][SYN_RX]      = SA (SYN_RCVD,   SYN_ACK_TX);  //XXX hacked for now, should stay in listen and replicate
   aT[LISTEN][SYN_ACK_RX]  = SA (LISTEN,   NO_ACT);
   aT[LISTEN][FIN_RX]      = SA (LISTEN,   NO_ACT);
   aT[LISTEN][FIN_ACK_RX]  = SA (LISTEN,   NO_ACT);
@@ -180,7 +179,7 @@
   aT[FIN_WAIT_2][APP_LISTEN]  = SA (CLOSED,      RST_TX);
   aT[FIN_WAIT_2][APP_CONNECT] = SA (CLOSED,      RST_TX);
   aT[FIN_WAIT_2][APP_SEND]    = SA (CLOSED,      RST_TX);
-  aT[FIN_WAIT_2][SEQ_RECV]    = SA (FIN_WAIT_2,  NEW_SEQ_RX);
+  aT[FIN_WAIT_2][SEQ_RECV]    = SA (FIN_WAIT_2,  NO_ACT);
   aT[FIN_WAIT_2][APP_CLOSE]   = SA (FIN_WAIT_2,  NO_ACT);
   aT[FIN_WAIT_2][TIMEOUT]     = SA (FIN_WAIT_2,  NO_ACT);
   aT[FIN_WAIT_2][ACK_RX]      = SA (FIN_WAIT_2,  NEW_ACK);
@@ -380,15 +379,11 @@
 TcpL4Protocol::CreateSocket (void)
 {
   NS_LOG_FUNCTION;
-<<<<<<< HEAD
-  Ptr<Socket> socket = CreateObject<TcpSocket> (m_node, this);
-=======
   Ptr<RttEstimator> rtt = m_rttFactory.Create<RttEstimator> ();
   Ptr<TcpSocket> socket = CreateObject<TcpSocket> ();
   socket->SetNode (m_node);
   socket->SetTcp (this);
   socket->SetRtt (rtt);
->>>>>>> 3b9618fa
   return socket;
 }
 
@@ -400,11 +395,11 @@
 }
 
 Ipv4EndPoint *
-TcpL4Protocol::Allocate (Ipv4Address address)
+TcpL4Protocol::Allocate (Ipv4Address address, Ipv4Address localInterface)
 {
   NS_LOG_FUNCTION;
   NS_LOG_PARAMS (this << address);
-  return m_endPoints->Allocate (address);
+  return m_endPoints->Allocate (address, localInterface);
 }
 
 Ipv4EndPoint *
@@ -416,21 +411,23 @@
 }
 
 Ipv4EndPoint *
-TcpL4Protocol::Allocate (Ipv4Address address, uint16_t port)
+TcpL4Protocol::Allocate (Ipv4Address address, uint16_t port, Ipv4Address localInterface)
 {
   NS_LOG_FUNCTION;
   NS_LOG_PARAMS (this << address << port);
-  return m_endPoints->Allocate (address, port);
+  return m_endPoints->Allocate (address, port, localInterface);
 }
 
 Ipv4EndPoint *
 TcpL4Protocol::Allocate (Ipv4Address localAddress, uint16_t localPort,
-                         Ipv4Address peerAddress, uint16_t peerPort)
+                         Ipv4Address peerAddress, uint16_t peerPort,
+                         Ipv4Address localInterface)
 {
   NS_LOG_FUNCTION;
   NS_LOG_PARAMS (this << localAddress << localPort << peerAddress << peerPort);
   return m_endPoints->Allocate (localAddress, localPort,
-                                peerAddress, peerPort);
+                                peerAddress, peerPort,
+                                localInterface);
 }
 
 void 
@@ -453,11 +450,6 @@
   TcpHeader tcpHeader;
   //these two do a peek, so that the packet can be forwarded up
   packet->RemoveHeader (tcpHeader);
-  NS_LOG_LOGIC("TcpL4Protocol " << this
-               << " receiving seq " << tcpHeader.GetSequenceNumber()
-               << " ack " << tcpHeader.GetAckNumber()
-               << " flags "<< std::hex << (int)tcpHeader.GetFlags() << std::dec
-               << " data size " << packet->GetSize());
   packet->AddHeader (tcpHeader); 
   NS_LOG_LOGIC ("TcpL4Protocol "<<this<<" received a packet");
   Ipv4EndPointDemux::EndPoints endPoints =
@@ -473,11 +465,13 @@
     source.Print (oss);
     oss<<" source port: "<<tcpHeader.GetSourcePort ();
     NS_LOG_LOGIC (oss.str ());
-    return;
   }
-  NS_ASSERT_MSG (endPoints.size() == 1 , "Demux returned more than one endpoint");
-  NS_LOG_LOGIC ("TcpL4Protocol "<<this<<" forwarding up to endpoint/socket");
-  (*endPoints.begin ())->ForwardUp (packet, source, tcpHeader.GetSourcePort ());
+  for (Ipv4EndPointDemux::EndPointsI endPoint = endPoints.begin ();
+       endPoint != endPoints.end (); endPoint++)
+    {
+      NS_LOG_LOGIC ("TcpL4Protocol "<<this<<" forwarding up to endpoint/socket");
+      (*endPoint)->ForwardUp (packet, source, tcpHeader.GetSourcePort ());
+    }
 }
 
 void
@@ -511,11 +505,6 @@
 TcpL4Protocol::SendPacket (Ptr<Packet> packet, TcpHeader outgoingHeader,
                                Ipv4Address saddr, Ipv4Address daddr)
 {
-  NS_LOG_LOGIC("TcpL4Protocol " << this
-              << " sending seq " << outgoingHeader.GetSequenceNumber()
-              << " ack " << outgoingHeader.GetAckNumber()
-              << " flags " << std::hex << (int)outgoingHeader.GetFlags() << std::dec
-              << " data size " << packet->GetSize());
   NS_LOG_FUNCTION;
   NS_LOG_PARAMS (this << packet << saddr << daddr);
   // XXX outgoingHeader cannot be logged
