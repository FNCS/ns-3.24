--- conflicted
+++ resolved
@@ -45,12 +45,7 @@
   /**
    * Create an unbound tcp socket.
    */
-<<<<<<< HEAD
-  TcpSocket (Ptr<Node> node, Ptr<TcpL4Protocol> tcp);
-  TcpSocket (const TcpSocket& sock);
-=======
   TcpSocket ();
->>>>>>> 3b9618fa
   virtual ~TcpSocket ();
 
   void SetNode (Ptr<Node> node);
@@ -88,9 +83,7 @@
                                        const Address& fromAddress);
   Actions_t ProcessEvent (Events_t e);
   bool SendPendingData(bool withAck = false);
-  void CompleteFork(Ptr<Packet>, const TcpHeader&, const Address& fromAddress);
-  void ConnectionSucceeded();
-  
+
   //methods for window management
   virtual uint32_t  UnAckDataCount(); // Return count of number of unacked bytes
   virtual uint32_t  BytesInFlight();  // Return total bytes in flight
@@ -100,7 +93,6 @@
   // Manage data tx/rx
   void NewRx (Ptr<Packet>, const TcpHeader&, const Address&);
   // XXX This should be virtual and overridden
-  Ptr<TcpSocket> Copy ();
   void NewAck (SequenceNumber seq); 
   // XXX This should be virtual and overridden
   void DupAck (const TcpHeader& t, uint32_t count); 
@@ -117,12 +109,8 @@
   Ipv4EndPoint *m_endPoint;
   Ptr<Node> m_node;
   Ptr<TcpL4Protocol> m_tcp;
-  Ipv4Address m_remoteAddress;
-  uint16_t m_remotePort;
-  //these two are so that the socket/endpoint cloning works
-  Ipv4Address m_localAddress;
-  uint16_t m_localPort;
-  //XXX Dead code?
+  Ipv4Address m_defaultAddress;
+  uint16_t m_defaultPort;
   Callback<void, Ptr<Socket>, uint32_t, const Address &> m_dummyRxCallback;
   Callback<void, Ptr<Socket>, uint8_t const*, uint32_t, const Address &> 
     m_rxCallback;
