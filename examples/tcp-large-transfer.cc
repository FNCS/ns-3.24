--- conflicted
+++ resolved
@@ -111,11 +111,7 @@
 
   // We create the channels first without any IP addressing information
   PointToPointHelper p2p;
-<<<<<<< HEAD
   p2p.SetDeviceParameter ("DataRate", DataRateValue (DataRate(10000000)));
-=======
-  p2p.SetChannelParameter ("BitRate", DataRateValue (DataRate(100000)));
->>>>>>> 878b0f6d
   p2p.SetChannelParameter ("Delay", TimeValue (MilliSeconds(10)));
   NetDeviceContainer dev0 = p2p.Install (c0);
   NetDeviceContainer dev1 = p2p.Install (c1);
@@ -169,11 +165,7 @@
 
   PointToPointHelper::EnablePcapAll ("tcp-large-transfer");
 
-<<<<<<< HEAD
   Simulator::Stop (Seconds(1000));
-=======
-  Simulator::StopAt (Seconds(100));
->>>>>>> 878b0f6d
   Simulator::Run ();
   Simulator::Destroy ();
 }
