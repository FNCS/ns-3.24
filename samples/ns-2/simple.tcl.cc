/* -*- Mode:C++; c-file-style:"gnu"; indent-tabs-mode:nil; -*- */
/*
 * This program is free software; you can redistribute it and/or modify
 * it under the terms of the GNU General Public License version 2 as
 * published by the Free Software Foundation;
 *
 * This program is distributed in the hope that it will be useful,
 * but WITHOUT ANY WARRANTY; without even the implied warranty of
 * MERCHANTABILITY or FITNESS FOR A PARTICULAR PURPOSE.  See the
 * GNU General Public License for more details.
 *
 * You should have received a copy of the GNU General Public License
 * along with this program; if not, write to the Free Software
 * Foundation, Inc., 59 Temple Place, Suite 330, Boston, MA  02111-1307  USA
 *
 * ns-2 simple.tcl script (ported from ns-2)
 * Originally authored by Steve McCanne, 12/19/1996
 */

// Port of ns-2/tcl/ex/simple.tcl to ns-3
// Corresponding ns-2 otcl commands are commented out above the 
// replacement ns-3 code, to highlight the change in design

#include <iostream>
#include <string>
#include <cassert>

#include "ns3/debug.h"

#include "ns3/simulator.h"
#include "ns3/nstime.h"
#include "ns3/trace-writer.h"

#include "ns3/internet-node.h"
#include "ns3/serial-channel.h"
#include "ns3/mac-address.h"
#include "ns3/ipv4-address.h"
#include "ns3/arp-ipv4-interface.h"
#include "ns3/ipv4.h"
#include "ns3/udp-socket.h"
#include "ns3/ipv4-route.h"
#include "ns3/drop-tail.h"
<<<<<<< HEAD
=======
#include "ns3/trace-writer.h"
#include "ns3/llc-snap-header.h"
#include "ns3/arp-header.h"
#include "ns3/ipv4-header.h"
#include "ns3/udp-header.h"
>>>>>>> ef41dd81

using namespace ns3;

class Tracer : public TraceWriter{
public:
  Tracer ()
  {
  };

  Tracer (std::string const &filename) 
  {
    Open(filename);
  };

  Tracer (char const *filename) : m_tracer(filename)
  {
    Open(filename);
  };

  ~Tracer () {};

  void LogEnque (std::string const &name, const Packet &p)
  {
    m_filestr << name << " que ";
    PrintLlcPacket (p, m_filestr);
    m_filestr << std::endl;
  }

  void LogDeque (std::string const &name, const Packet &p)
  {
    m_filestr << name << " deq ";
    PrintLlcPacket (p, m_filestr);
    m_filestr << std::endl;
  }
  void LogDrop (std::string const &name, const Packet &p)
  {
    m_filestr << name << " dro ";
    PrintLlcPacket (p, m_filestr);
    m_filestr << std::endl;
  }

  void PrintLlcPacket (Packet p, std::ostream &os)
  {
    LlcSnapHeader llc;
    p.Peek (llc);
    p.Remove (llc);
    switch (llc.GetType ())
      {
      case 0x0800: {
        Ipv4Header ipv4;
        p.Peek (ipv4);
        p.Remove (ipv4);
        if (ipv4.GetProtocol () == 17)
          {
            UdpHeader udp;
            p.Peek (udp);
            p.Remove (udp);
            os << "udp payload=" << p.GetSize () 
               << " from="<< ipv4.GetSource () << ":" << udp.GetSource ()
               << " to="<< ipv4.GetDestination () << ":" << udp.GetDestination ();
          }
      } break;
      case 0x0806: {
        ArpHeader arp;
        p.Peek (arp);
        p.Remove (arp);
        os << "arp ";
        if (arp.IsRequest ())
          {
            os << "request from=" << arp.GetSourceIpv4Address ()
               << ", for=" << arp.GetDestinationIpv4Address ();
          }
        else
          {
            os << "reply from=" << arp.GetSourceIpv4Address ()
               << ", for=" << arp.GetDestinationIpv4Address ();
          }
      } break;
      }
  }

protected:
  TraceWriter m_tracer;
};


static void
GenerateTraffic (UdpSocket *socket, uint32_t size)
{
  std::cout << "Node: " << socket->GetNode()->GetId () 
            << " at=" << Simulator::Now ().GetSeconds () << "s,"
            << " tx bytes=" << size << std::endl;
  socket->SendDummy (size);
  if (size > 50)
    {
      Simulator::Schedule (Seconds (0.5), &GenerateTraffic, socket, size - 50);
    }
}

static void
UdpSocketPrinter (UdpSocket *socket, uint32_t size, Ipv4Address from, uint16_t fromPort)
{
  std::cout << "Node: " << socket->GetNode()->GetId () 
            << " at=" << Simulator::Now ().GetSeconds () << "s,"
            << " rx bytes=" << size << std::endl;
}

static void
PrintTraffic (UdpSocket *socket)
{
  socket->SetDummyRxCallback (MakeCallback (&UdpSocketPrinter));
}

#if 0
static void
PrintRoutingTable (InternetNode *a, std::string name)
{
  Ipv4 *ipv4 = a->GetIpv4 ();
  std::cout << "interfaces node="<<name<<std::endl;
  for (uint32_t i = 0; i < ipv4->GetNInterfaces (); i++)
    {
      Ipv4Interface *interface = ipv4->GetInterface (i);
      std::cout << "interface addr="<<interface->GetAddress () 
                << ", netmask="<<interface->GetNetworkMask ()
                << std::endl;
    }

  std::cout << "routing table:" << std::endl;
  for (uint32_t i = 0; i < ipv4->GetNRoutes (); i++)
    {
      Ipv4Route *route = ipv4->GetRoute (i);
      std::cout << (*route) << std::endl;
    }
  std::cout << "node end" << std::endl;
}
#endif

static SerialChannel * 
AddDuplexLink(
  InternetNode* a, 
  const Ipv4Address& addra,
  const MacAddress& macaddra, 
  InternetNode* b, 
  const Ipv4Address& addrb,
  const MacAddress& macaddrb, 
  // const Rate& rate, 
  // const Time& delay,
  TraceContainer &traceContainer,
  std::string &name) 
{
  std::string qName;
  SerialChannel* channel = new SerialChannel();

  // Duplex link is assumed to be subnetted as a /30
  // May run this unnumbered in the future?
  Ipv4Mask netmask("255.255.255.252");
  assert(netmask.IsMatch(addra,addrb));

  qName = name + "::Queue A";
  DropTailQueue* dtqa = new DropTailQueue(qName);
  dtqa->RegisterTraces (traceContainer);

  SerialNetDevice* neta = new SerialNetDevice(a, macaddra);
  neta->AddQueue(dtqa);
  Ipv4Interface *interfA = new ArpIpv4Interface (a, neta);
  uint32_t indexA = a->GetIpv4 ()->AddInterface (interfA);
  channel->Attach (neta);
  neta->Attach (channel);
  
  interfA->SetAddress (addra);
  interfA->SetNetworkMask (netmask);
  interfA->SetUp ();

  qName = name + "::Queue B";
  DropTailQueue* dtqb = new DropTailQueue(qName);
  dtqb->RegisterTraces (traceContainer);

  SerialNetDevice* netb = new SerialNetDevice(b, macaddrb);
  netb->AddQueue(dtqb);
  Ipv4Interface *interfB = new ArpIpv4Interface (b, netb);
  uint32_t indexB = b->GetIpv4 ()->AddInterface (interfB);
  channel->Attach (netb);
  netb->Attach (channel);

  interfB->SetAddress (addrb);
  interfB->SetNetworkMask (netmask);
  interfB->SetUp ();

  a->GetIpv4 ()->AddHostRouteTo (addrb, indexA);
  b->GetIpv4 ()->AddHostRouteTo (addra, indexB);

  NS_DEBUG_UNCOND("Adding interface " << indexA << " to node " << a->GetId());
  NS_DEBUG_UNCOND("Adding interface " << indexB << " to node " << b->GetId());

  //PrintRoutingTable (a, "a");
  //PrintRoutingTable (b, "b");

  return channel;
}

static void
SetupTrace (TraceContainer &container, Tracer &tracer)
{
  container.SetCallback ("Queue::Enque",
                         MakeCallback (&Tracer::LogEnque, &tracer));
  
  container.SetCallback ("Queue::Deque",
                         MakeCallback (&Tracer::LogDeque, &tracer));
  
  container.SetCallback ("Queue::Drop",
                         MakeCallback (&Tracer::LogDrop, &tracer));

}

int main (int argc, char *argv[])
{
  // set ns [new Simulator]
  // ** not needed, Simulator is static object 

  // set n0 [$ns node]
  // set n1 [$ns node]
  // set n2 [$ns node]
  // set n3 [$ns node]

  // ** Here, some kind of factory or topology object will instantiates 
  // ** four identical nodes; for now, we just explicitly create them
  InternetNode *n0 = new InternetNode();
  InternetNode *n1 = new InternetNode();
  InternetNode *n2 = new InternetNode();
  InternetNode *n3 = new InternetNode();

  TraceContainer traceContainer;

  n0->SetName(std::string("Node 0"));
  n1->SetName(std::string("Node 1"));
  n2->SetName(std::string("Node 2"));
  n3->SetName(std::string("Node 3"));
  
  // set f [open out.tr w]
  // $ns trace-all $f 
  // set nf [open out.nam w]
  // $ns namtrace-all $nf
  // ** tracing configuration occurs later **

  Tracer tracer("serial-net-test.log");
    
  // $ns duplex-link $n0 $n2 5Mb 2ms DropTail
  // $ns duplex-link $n1 $n2 5Mb 2ms DropTail
  // $ns duplex-link $n2 $n3 1.5Mb 10ms DropTail
  // ** part of topology creation object? **
  std::string channelName;
    
  channelName = "Channel 1";
  SerialChannel* ch1 = AddDuplexLink (
      n0, Ipv4Address("10.1.1.1"), MacAddress("00:00:00:00:00:01"), 
      n2, Ipv4Address("10.1.1.2"), MacAddress("00:00:00:00:00:02"), 
      traceContainer, channelName);
  SetupTrace (traceContainer, tracer);

  channelName = "Channel 2";
  SerialChannel* ch2 = AddDuplexLink (
      n1, Ipv4Address("10.1.2.1"), MacAddress("00:00:00:00:00:03"), 
      n2, Ipv4Address("10.1.2.2"), MacAddress("00:00:00:00:00:04"), 
      traceContainer, channelName);
  SetupTrace (traceContainer, tracer);

  channelName = "Channel 3";
  SerialChannel* ch3 = AddDuplexLink (
      n2, Ipv4Address("10.1.3.1"), MacAddress("00:00:00:00:00:05"), 
      n3, Ipv4Address("10.1.3.2"), MacAddress("00:00:00:00:00:06"), 
      traceContainer, channelName);
  SetupTrace (traceContainer, tracer);
  
  // $ns duplex-link-op $n0 $n2 orient right-up
  // $ns duplex-link-op $n1 $n2 orient right-down
  // $ns duplex-link-op $n2 $n3 orient right
  // $ns duplex-link-op $n2 $n3 queuePos 0.5
  // ** nam commands-- not supported **
  
  // set udp0 [new Agent/UDP]
  // $ns attach-agent $n0 $udp0
  UdpSocket *source0 = new UdpSocket (n0);

  // set cbr0 [new Application/Traffic/CBR]
  // $cbr0 attach-agent $udp0
  
  // set udp1 [new Agent/UDP]
  // $ns attach-agent $n3 $udp1
  UdpSocket *source3 = new UdpSocket (n3);

  // $udp1 set class_ 1
  // ** class_ is for nam **

  // set cbr1 [new Application/Traffic/CBR]
  // $cbr1 attach-agent $udp1
  // 
  // set null0 [new Agent/Null]
  // $ns attach-agent $n3 $null0
  UdpSocket *sink3 = new UdpSocket(n3);
  sink3->Bind (80);
   
  // set null1 [new Agent/Null]
  // $ns attach-agent $n1 $null1
  UdpSocket *sink1 = new UdpSocket(n1);
  sink1->Bind (80);

  // $ns connect $udp0 $null0
  source0->SetDefaultDestination (Ipv4Address ("10.1.3.2"), 80);
  // $ns connect $udp1 $null1
  source3->SetDefaultDestination (Ipv4Address ("10.1.2.1"), 80);

  // Here, finish off packet routing configuration
  n0->GetIpv4()->SetDefaultRoute (Ipv4Address ("10.1.1.2"), 1);
  n3->GetIpv4()->SetDefaultRoute (Ipv4Address ("10.1.3.1"), 1);

  //PrintRoutingTable (n0, "n0");
  //PrintRoutingTable (n1, "n1");
  //PrintRoutingTable (n2, "n2");
  //PrintRoutingTable (n3, "n3");
  
  // $ns at 1.0 "$cbr0 start"
  // $ns at 1.1 "$cbr1 start"


  PrintTraffic (sink3);
  GenerateTraffic (source0, 100);

  PrintTraffic (sink1);
  GenerateTraffic (source3, 100);
  // 
  // set tcp [new Agent/TCP]
  // $tcp set class_ 2
  // set sink [new Agent/TCPSink]
  // $ns attach-agent $n0 $tcp
  // $ns attach-agent $n3 $sink
  // $ns connect $tcp $sink
  // set ftp [new Application/FTP]
  // $ftp attach-agent $tcp
  // $ns at 1.2 "$ftp start"
  // 
  // $ns at 1.35 "$ns detach-agent $n0 $tcp ; $ns detach-agent $n3 $sink"
  // ** TCP may not be in this snapshot **
  // 
  // puts [$cbr0 set packetSize_]
  // puts [$cbr0 set interval_]
  // 
  // $ns at 3.0 "finish"
  Simulator::StopAt (Seconds(3.0));
  // 
  // proc finish {} {
  //         global ns f nf
  //         $ns flush-trace
  //         close $f
  //         close $nf
  //         
  //         puts "running nam..."
  //         exec nam out.nam &
  //         exit 0
  // }
  // ** this finish proc not needed? **
  // 
  // $ns run
  Simulator::Run ();
    
  // The below deletes will be managed by future topology objects
  // or containers or smart pointers
  delete n0;
  delete n1;
  delete n2;
  delete n3;
  delete ch1;
  delete ch2;
  delete ch3;
  delete source3;
  delete source0;
  delete sink3;
  delete sink1;

  Simulator::Destroy ();
}<|MERGE_RESOLUTION|>--- conflicted
+++ resolved
@@ -23,14 +23,10 @@
 
 #include <iostream>
 #include <string>
-#include <cassert>
 
 #include "ns3/debug.h"
-
 #include "ns3/simulator.h"
 #include "ns3/nstime.h"
-#include "ns3/trace-writer.h"
-
 #include "ns3/internet-node.h"
 #include "ns3/serial-channel.h"
 #include "ns3/mac-address.h"
@@ -40,14 +36,11 @@
 #include "ns3/udp-socket.h"
 #include "ns3/ipv4-route.h"
 #include "ns3/drop-tail.h"
-<<<<<<< HEAD
-=======
 #include "ns3/trace-writer.h"
 #include "ns3/llc-snap-header.h"
 #include "ns3/arp-header.h"
 #include "ns3/ipv4-header.h"
 #include "ns3/udp-header.h"
->>>>>>> ef41dd81
 
 using namespace ns3;
 
@@ -193,6 +186,7 @@
   InternetNode* b, 
   const Ipv4Address& addrb,
   const MacAddress& macaddrb, 
+  const Ipv4Mask& netmask,
   // const Rate& rate, 
   // const Time& delay,
   TraceContainer &traceContainer,
@@ -200,11 +194,6 @@
 {
   std::string qName;
   SerialChannel* channel = new SerialChannel();
-
-  // Duplex link is assumed to be subnetted as a /30
-  // May run this unnumbered in the future?
-  Ipv4Mask netmask("255.255.255.252");
-  assert(netmask.IsMatch(addra,addrb));
 
   qName = name + "::Queue A";
   DropTailQueue* dtqa = new DropTailQueue(qName);
@@ -304,6 +293,7 @@
   SerialChannel* ch1 = AddDuplexLink (
       n0, Ipv4Address("10.1.1.1"), MacAddress("00:00:00:00:00:01"), 
       n2, Ipv4Address("10.1.1.2"), MacAddress("00:00:00:00:00:02"), 
+      Ipv4Mask("255.255.255.0"), 
       traceContainer, channelName);
   SetupTrace (traceContainer, tracer);
 
@@ -311,6 +301,7 @@
   SerialChannel* ch2 = AddDuplexLink (
       n1, Ipv4Address("10.1.2.1"), MacAddress("00:00:00:00:00:03"), 
       n2, Ipv4Address("10.1.2.2"), MacAddress("00:00:00:00:00:04"), 
+      Ipv4Mask("255.255.255.0"), 
       traceContainer, channelName);
   SetupTrace (traceContainer, tracer);
 
@@ -318,6 +309,7 @@
   SerialChannel* ch3 = AddDuplexLink (
       n2, Ipv4Address("10.1.3.1"), MacAddress("00:00:00:00:00:05"), 
       n3, Ipv4Address("10.1.3.2"), MacAddress("00:00:00:00:00:06"), 
+      Ipv4Mask("255.255.255.0"), 
       traceContainer, channelName);
   SetupTrace (traceContainer, tracer);
   
